/****************************************************************************
 *
 *   Copyright (C) 2012 PX4 Development Team. All rights reserved.
 *
 * Redistribution and use in source and binary forms, with or without
 * modification, are permitted provided that the following conditions
 * are met:
 *
 * 1. Redistributions of source code must retain the above copyright
 *    notice, this list of conditions and the following disclaimer.
 * 2. Redistributions in binary form must reproduce the above copyright
 *    notice, this list of conditions and the following disclaimer in
 *    the documentation and/or other materials provided with the
 *    distribution.
 * 3. Neither the name PX4 nor the names of its contributors may be
 *    used to endorse or promote products derived from this software
 *    without specific prior written permission.
 *
 * THIS SOFTWARE IS PROVIDED BY THE COPYRIGHT HOLDERS AND CONTRIBUTORS
 * "AS IS" AND ANY EXPRESS OR IMPLIED WARRANTIES, INCLUDING, BUT NOT
 * LIMITED TO, THE IMPLIED WARRANTIES OF MERCHANTABILITY AND FITNESS
 * FOR A PARTICULAR PURPOSE ARE DISCLAIMED. IN NO EVENT SHALL THE
 * COPYRIGHT OWNER OR CONTRIBUTORS BE LIABLE FOR ANY DIRECT, INDIRECT,
 * INCIDENTAL, SPECIAL, EXEMPLARY, OR CONSEQUENTIAL DAMAGES (INCLUDING,
 * BUT NOT LIMITED TO, PROCUREMENT OF SUBSTITUTE GOODS OR SERVICES; LOSS
 * OF USE, DATA, OR PROFITS; OR BUSINESS INTERRUPTION) HOWEVER CAUSED
 * AND ON ANY THEORY OF LIABILITY, WHETHER IN CONTRACT, STRICT
 * LIABILITY, OR TORT (INCLUDING NEGLIGENCE OR OTHERWISE) ARISING IN
 * ANY WAY OUT OF THE USE OF THIS SOFTWARE, EVEN IF ADVISED OF THE
 * POSSIBILITY OF SUCH DAMAGE.
 *
 ****************************************************************************/

/**
 * @file px4io.h
 *
 * General defines and structures for the PX4IO module firmware.
 */

#include <nuttx/config.h>

#include <stdbool.h>
#include <stdint.h>

#include <board_config.h>

#include "protocol.h"

/*
 * Constants and limits.
 */
#define PX4IO_SERVO_COUNT		8
#define PX4IO_CONTROL_CHANNELS		8
#define PX4IO_INPUT_CHANNELS		12

/*
 * Debug logging
 */

#ifdef DEBUG
# include <debug.h>
# define debug(fmt, args...)	lowsyslog(fmt "\n", ##args)
#else
# define debug(fmt, args...)	do {} while(0)
#endif

/*
 * Registers.
 */
extern uint16_t			r_page_status[];	/* PX4IO_PAGE_STATUS */
extern uint16_t			r_page_actuators[];	/* PX4IO_PAGE_ACTUATORS */
extern uint16_t			r_page_servos[];	/* PX4IO_PAGE_SERVOS */
extern uint16_t			r_page_raw_rc_input[];	/* PX4IO_PAGE_RAW_RC_INPUT */
extern uint16_t			r_page_rc_input[];	/* PX4IO_PAGE_RC_INPUT */
extern uint16_t			r_page_adc[];		/* PX4IO_PAGE_RAW_ADC_INPUT */

extern volatile uint16_t	r_page_setup[];		/* PX4IO_PAGE_SETUP */
extern volatile uint16_t	r_page_controls[];	/* PX4IO_PAGE_CONTROLS */
extern uint16_t			r_page_rc_input_config[]; /* PX4IO_PAGE_RC_INPUT_CONFIG */
extern uint16_t			r_page_servo_failsafe[]; /* PX4IO_PAGE_FAILSAFE_PWM */

/*
 * Register aliases.
 *
 * Handy aliases for registers that are widely used.
 */
#define r_status_flags		r_page_status[PX4IO_P_STATUS_FLAGS]
#define r_status_alarms		r_page_status[PX4IO_P_STATUS_ALARMS]

#define r_raw_rc_count		r_page_raw_rc_input[PX4IO_P_RAW_RC_COUNT]
#define r_raw_rc_values		(&r_page_raw_rc_input[PX4IO_P_RAW_RC_BASE])
#define r_rc_valid		r_page_rc_input[PX4IO_P_RC_VALID]
#define r_rc_values		(&r_page_rc_input[PX4IO_P_RAW_RC_BASE])

#define r_setup_features	r_page_setup[PX4IO_P_SETUP_FEATURES]
#define r_setup_arming		r_page_setup[PX4IO_P_SETUP_ARMING]
#define r_setup_pwm_rates	r_page_setup[PX4IO_P_SETUP_PWM_RATES]
#define r_setup_pwm_defaultrate	r_page_setup[PX4IO_P_SETUP_PWM_DEFAULTRATE]
#define r_setup_pwm_altrate	r_page_setup[PX4IO_P_SETUP_PWM_ALTRATE]
#define r_setup_relays		r_page_setup[PX4IO_P_SETUP_RELAYS]

#define r_control_values	(&r_page_controls[0])

/*
 * System state structure.
 */
struct sys_state_s {

	volatile uint64_t	rc_channels_timestamp;

	/**
	 * Last FMU receive time, in microseconds since system boot
	 */
	volatile uint64_t	fmu_data_received_time;

};

extern struct sys_state_s system_state;

/*
 * GPIO handling.
 */
#define LED_BLUE(_s)			stm32_gpiowrite(GPIO_LED1, !(_s))
#define LED_AMBER(_s)			stm32_gpiowrite(GPIO_LED2, !(_s))
#define LED_SAFETY(_s)			stm32_gpiowrite(GPIO_LED3, !(_s))

#ifdef CONFIG_ARCH_BOARD_PX4IO_V1

# define PX4IO_RELAY_CHANNELS		4
# define POWER_SERVO(_s)		stm32_gpiowrite(GPIO_SERVO_PWR_EN, (_s))
# define POWER_ACC1(_s)			stm32_gpiowrite(GPIO_ACC1_PWR_EN, (_s))
# define POWER_ACC2(_s)			stm32_gpiowrite(GPIO_ACC2_PWR_EN, (_s))
# define POWER_RELAY1(_s)		stm32_gpiowrite(GPIO_RELAY1_EN, (_s))
# define POWER_RELAY2(_s)		stm32_gpiowrite(GPIO_RELAY2_EN, (_s))

# define OVERCURRENT_ACC		(!stm32_gpioread(GPIO_ACC_OC_DETECT))
# define OVERCURRENT_SERVO		(!stm32_gpioread(GPIO_SERVO_OC_DETECT))

# define PX4IO_ADC_CHANNEL_COUNT	2
# define ADC_VBATT			4
# define ADC_IN5			5

#endif

#ifdef CONFIG_ARCH_BOARD_PX4IO_V2

# define PX4IO_RELAY_CHANNELS		0
# define POWER_SPEKTRUM(_s)		stm32_gpiowrite(GPIO_SPEKTRUM_PWR_EN, (_s))

# define VDD_SERVO_FAULT		(!stm32_gpioread(GPIO_SERVO_FAULT_DETECT))

# define PX4IO_ADC_CHANNEL_COUNT	2
# define ADC_VSERVO			4
# define ADC_RSSI			5

#endif

#define BUTTON_SAFETY		stm32_gpioread(GPIO_BTN_SAFETY)

/*
 * Mixer
 */
extern void	mixer_tick(void);
extern void	mixer_handle_text(const void *buffer, size_t length);

/**
 * Safety switch/LED.
 */
extern void	safety_init(void);

/**
 * FMU communications
 */
extern void	interface_init(void);
extern void	interface_tick(void);

/**
 * Register space
 */
extern int	registers_set(uint8_t page, uint8_t offset, const uint16_t *values, unsigned num_values);
extern int	registers_get(uint8_t page, uint8_t offset, uint16_t **values, unsigned *num_values);

/**
 * Sensors/misc inputs
 */
extern int	adc_init(void);
extern uint16_t	adc_measure(unsigned channel);

/**
 * R/C receiver handling.
 *
 * Input functions return true when they receive an update from the RC controller.
 */
extern void	controls_init(void);
extern void	controls_tick(void);
extern int	dsm_init(const char *device);
extern bool	dsm_input(uint16_t *values, uint16_t *num_values);
extern void	dsm_bind(uint16_t cmd, int pulses);
extern int	sbus_init(const char *device);
extern bool	sbus_input(uint16_t *values, uint16_t *num_values);

/** global debug level for isr_debug() */
extern volatile uint8_t debug_level;

<<<<<<< HEAD
/** send a debug message to the console */
extern void	isr_debug(uint8_t level, const char *fmt, ...);
=======
/* send a debug message to the console */
extern void	isr_debug(uint8_t level, const char *fmt, ...);

#ifdef CONFIG_STM32_I2C1
void		i2c_dump(void);
void		i2c_reset(void);
#endif
>>>>>>> b08ca024
<|MERGE_RESOLUTION|>--- conflicted
+++ resolved
@@ -202,15 +202,5 @@
 /** global debug level for isr_debug() */
 extern volatile uint8_t debug_level;
 
-<<<<<<< HEAD
 /** send a debug message to the console */
-extern void	isr_debug(uint8_t level, const char *fmt, ...);
-=======
-/* send a debug message to the console */
-extern void	isr_debug(uint8_t level, const char *fmt, ...);
-
-#ifdef CONFIG_STM32_I2C1
-void		i2c_dump(void);
-void		i2c_reset(void);
-#endif
->>>>>>> b08ca024
+extern void	isr_debug(uint8_t level, const char *fmt, ...);