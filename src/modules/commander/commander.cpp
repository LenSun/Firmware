/****************************************************************************
 *
 *   Copyright (C) 2013 PX4 Development Team. All rights reserved.
 *   Author: Petri Tanskanen <petri.tanskanen@inf.ethz.ch>
 *           Lorenz Meier <lm@inf.ethz.ch>
 *           Thomas Gubler <thomasgubler@student.ethz.ch>
 *           Julian Oes <joes@student.ethz.ch>
 *           Anton Babushkin <anton.babushkin@me.com>
 *
 * Redistribution and use in source and binary forms, with or without
 * modification, are permitted provided that the following conditions
 * are met:
 *
 * 1. Redistributions of source code must retain the above copyright
 *    notice, this list of conditions and the following disclaimer.
 * 2. Redistributions in binary form must reproduce the above copyright
 *    notice, this list of conditions and the following disclaimer in
 *    the documentation and/or other materials provided with the
 *    distribution.
 * 3. Neither the name PX4 nor the names of its contributors may be
 *    used to endorse or promote products derived from this software
 *    without specific prior written permission.
 *
 * THIS SOFTWARE IS PROVIDED BY THE COPYRIGHT HOLDERS AND CONTRIBUTORS
 * "AS IS" AND ANY EXPRESS OR IMPLIED WARRANTIES, INCLUDING, BUT NOT
 * LIMITED TO, THE IMPLIED WARRANTIES OF MERCHANTABILITY AND FITNESS
 * FOR A PARTICULAR PURPOSE ARE DISCLAIMED. IN NO EVENT SHALL THE
 * COPYRIGHT OWNER OR CONTRIBUTORS BE LIABLE FOR ANY DIRECT, INDIRECT,
 * INCIDENTAL, SPECIAL, EXEMPLARY, OR CONSEQUENTIAL DAMAGES (INCLUDING,
 * BUT NOT LIMITED TO, PROCUREMENT OF SUBSTITUTE GOODS OR SERVICES; LOSS
 * OF USE, DATA, OR PROFITS; OR BUSINESS INTERRUPTION) HOWEVER CAUSED
 * AND ON ANY THEORY OF LIABILITY, WHETHER IN CONTRACT, STRICT
 * LIABILITY, OR TORT (INCLUDING NEGLIGENCE OR OTHERWISE) ARISING IN
 * ANY WAY OUT OF THE USE OF THIS SOFTWARE, EVEN IF ADVISED OF THE
 * POSSIBILITY OF SUCH DAMAGE.
 *
 ****************************************************************************/

/**
 * @file commander.cpp
 * Main system state machine implementation.
 *
 */

#include <nuttx/config.h>
#include <pthread.h>
#include <stdio.h>
#include <stdlib.h>
#include <stdbool.h>
#include <string.h>
#include <unistd.h>
#include <fcntl.h>
#include <errno.h>
#include <systemlib/err.h>
#include <debug.h>
#include <sys/prctl.h>
#include <sys/stat.h>
#include <string.h>
#include <math.h>
#include <poll.h>

#include <uORB/uORB.h>
#include <uORB/topics/sensor_combined.h>
#include <uORB/topics/battery_status.h>
#include <uORB/topics/manual_control_setpoint.h>
#include <uORB/topics/offboard_control_setpoint.h>
#include <uORB/topics/home_position.h>
#include <uORB/topics/vehicle_global_position.h>
#include <uORB/topics/vehicle_local_position.h>
#include <uORB/topics/position_setpoint_triplet.h>
#include <uORB/topics/vehicle_gps_position.h>
#include <uORB/topics/vehicle_command.h>
#include <uORB/topics/target_global_position.h>
#include <uORB/topics/subsystem_info.h>
#include <uORB/topics/actuator_controls.h>
#include <uORB/topics/actuator_armed.h>
#include <uORB/topics/parameter_update.h>
#include <uORB/topics/differential_pressure.h>
#include <uORB/topics/safety.h>

#include <drivers/drv_led.h>
#include <drivers/drv_hrt.h>
#include <drivers/drv_tone_alarm.h>

#include <mavlink/mavlink_log.h>
#include <systemlib/param/param.h>
#include <systemlib/systemlib.h>
#include <systemlib/err.h>
#include <systemlib/cpuload.h>
#include <systemlib/rc_check.h>

#include "px4_custom_mode.h"
#include "commander_helper.h"
#include "state_machine_helper.h"
#include "calibration_routines.h"
#include "accelerometer_calibration.h"
#include "gyro_calibration.h"
#include "mag_calibration.h"
#include "baro_calibration.h"
#include "rc_calibration.h"
#include "airspeed_calibration.h"

/* oddly, ERROR is not defined for c++ */
#ifdef ERROR
# undef ERROR
#endif
static const int ERROR = -1;

extern struct system_load_s system_load;

/* Decouple update interval and hysteris counters, all depends on intervals */
#define COMMANDER_MONITORING_INTERVAL 50000
#define COMMANDER_MONITORING_LOOPSPERMSEC (1/(COMMANDER_MONITORING_INTERVAL/1000.0f))

#define MAVLINK_OPEN_INTERVAL 50000

#define STICK_ON_OFF_LIMIT 0.9f
#define STICK_ON_OFF_HYSTERESIS_TIME_MS 1000
#define STICK_ON_OFF_COUNTER_LIMIT (STICK_ON_OFF_HYSTERESIS_TIME_MS*COMMANDER_MONITORING_LOOPSPERMSEC)

#define POSITION_TIMEOUT		(600 * 1000)		/**< consider the local or global position estimate invalid after 600ms */
#define TARGET_POSITION_TIMEOUT (2 * 1000 * 1000)		/**< consider the target position estimate invalid after 2s */
#define FAILSAFE_DEFAULT_TIMEOUT	(3 * 1000 * 1000)	/**< hysteresis time - the failsafe will trigger after 3 seconds in this state */
#define RC_TIMEOUT			500000
#define DIFFPRESS_TIMEOUT		2000000

#define PRINT_INTERVAL	5000000
#define PRINT_MODE_REJECT_INTERVAL	2000000

enum MAV_MODE_FLAG {
	MAV_MODE_FLAG_CUSTOM_MODE_ENABLED = 1, /* 0b00000001 Reserved for future use. | */
	MAV_MODE_FLAG_TEST_ENABLED = 2, /* 0b00000010 system has a test mode enabled. This flag is intended for temporary system tests and should not be used for stable implementations. | */
	MAV_MODE_FLAG_AUTO_ENABLED = 4, /* 0b00000100 autonomous mode enabled, system finds its own goal positions. Guided flag can be set or not, depends on the actual implementation. | */
	MAV_MODE_FLAG_GUIDED_ENABLED = 8, /* 0b00001000 guided mode enabled, system flies MISSIONs / mission items. | */
	MAV_MODE_FLAG_STABILIZE_ENABLED = 16, /* 0b00010000 system stabilizes electronically its attitude (and optionally position). It needs however further control inputs to move around. | */
	MAV_MODE_FLAG_HIL_ENABLED = 32, /* 0b00100000 hardware in the loop simulation. All motors / actuators are blocked, but internal software is full operational. | */
	MAV_MODE_FLAG_MANUAL_INPUT_ENABLED = 64, /* 0b01000000 remote control input is enabled. | */
	MAV_MODE_FLAG_SAFETY_ARMED = 128, /* 0b10000000 MAV safety set to armed. Motors are enabled / running / can start. Ready to fly. | */
	MAV_MODE_FLAG_ENUM_END = 129, /*  | */
};

/* Mavlink file descriptors */
static int mavlink_fd = 0;

/* flags */
static bool commander_initialized = false;
static volatile bool thread_should_exit = false;		/**< daemon exit flag */
static volatile bool thread_running = false;		/**< daemon status flag */
static int daemon_task;				/**< Handle of daemon task / thread */

static unsigned int leds_counter;
/* To remember when last notification was sent */
static uint64_t last_print_mode_reject_time = 0;
/* if connected via USB */
static bool on_usb_power = false;

static float takeoff_alt = 5.0f;
static int parachute_enabled = 0;
static float eph_epv_threshold = 5.0f;

static struct vehicle_status_s status;
static struct actuator_armed_s armed;
static struct safety_s safety;
static struct vehicle_control_mode_s control_mode;

/* tasks waiting for low prio thread */
typedef enum {
	LOW_PRIO_TASK_NONE = 0,
	LOW_PRIO_TASK_PARAM_SAVE,
	LOW_PRIO_TASK_PARAM_LOAD,
	LOW_PRIO_TASK_GYRO_CALIBRATION,
	LOW_PRIO_TASK_MAG_CALIBRATION,
	LOW_PRIO_TASK_ALTITUDE_CALIBRATION,
	LOW_PRIO_TASK_RC_CALIBRATION,
	LOW_PRIO_TASK_ACCEL_CALIBRATION,
	LOW_PRIO_TASK_AIRSPEED_CALIBRATION
} low_prio_task_t;

static low_prio_task_t low_prio_task = LOW_PRIO_TASK_NONE;

/**
 * The daemon app only briefly exists to start
 * the background job. The stack size assigned in the
 * Makefile does only apply to this management task.
 *
 * The actual stack size should be set in the call
 * to task_create().
 *
 * @ingroup apps
 */
extern "C" __EXPORT int commander_main(int argc, char *argv[]);

/**
 * Print the correct usage.
 */
void usage(const char *reason);

/**
 * React to commands that are sent e.g. from the mavlink module.
 */
bool handle_command(struct vehicle_status_s *status, const struct safety_s *safety, struct vehicle_command_s *cmd, struct actuator_armed_s *armed, struct home_position_s *home, struct vehicle_global_position_s *global_pos, orb_advert_t *home_pub);

/**
 * Mainloop of commander.
 */
int commander_thread_main(int argc, char *argv[]);

void control_status_leds(vehicle_status_s *status, const actuator_armed_s *actuator_armed, bool changed);

void check_valid(hrt_abstime timestamp, hrt_abstime timeout, bool valid_in, bool *valid_out, bool *changed);

void check_mode_switches(struct manual_control_setpoint_s *sp_man, struct vehicle_status_s *status);

transition_result_t set_main_state_rc(struct vehicle_status_s *status, struct manual_control_setpoint_s *sp_man);

void set_control_mode();

void print_reject_mode(struct vehicle_status_s *current_status, const char *msg);

void print_reject_arm(const char *msg);

void print_status();

transition_result_t check_navigation_state_machine(struct vehicle_status_s *status, struct vehicle_control_mode_s *control_mode, struct vehicle_local_position_s *local_pos);

transition_result_t arm_disarm(bool arm, const int mavlink_fd, const char *armedBy);

/**
 * Loop that runs at a lower rate and priority for calibration and parameter tasks.
 */
void *commander_low_prio_loop(void *arg);

void answer_command(struct vehicle_command_s &cmd, enum VEHICLE_CMD_RESULT result);


int commander_main(int argc, char *argv[])
{
	if (argc < 1) {
		usage("missing command");
	}

	if (!strcmp(argv[1], "start")) {

		if (thread_running) {
			warnx("commander already running");
			/* this is not an error */
			exit(0);
		}

		thread_should_exit = false;
		daemon_task = task_spawn_cmd("commander",
					     SCHED_DEFAULT,
					     SCHED_PRIORITY_MAX - 40,
					     2950,
					     commander_thread_main,
					     (argv) ? (const char **)&argv[2] : (const char **)NULL);

		while (!thread_running) {
			usleep(200);
		}

		exit(0);
	}

	if (!strcmp(argv[1], "stop")) {

		if (!thread_running) {
			errx(0, "commander already stopped");
		}

		thread_should_exit = true;

		while (thread_running) {
			usleep(200000);
			warnx(".");
		}

		warnx("terminated.");

		exit(0);
	}

	if (!strcmp(argv[1], "status")) {
		if (thread_running) {
			warnx("\tcommander is running");
			print_status();

		} else {
			warnx("\tcommander not started");
		}

		exit(0);
	}

	if (!strcmp(argv[1], "arm")) {
		arm_disarm(true, mavlink_fd, "command line");
		exit(0);
	}

	if (!strcmp(argv[1], "2")) {
		arm_disarm(false, mavlink_fd, "command line");
		exit(0);
	}

	usage("unrecognized command");
	exit(1);
}

void usage(const char *reason)
{
	if (reason) {
		fprintf(stderr, "%s\n", reason);
	}

	fprintf(stderr, "usage: daemon {start|stop|status} [-p <additional params>]\n\n");
	exit(1);
}

void print_status()
{
	warnx("usb powered: %s", (on_usb_power) ? "yes" : "no");

	/* read all relevant states */
	int state_sub = orb_subscribe(ORB_ID(vehicle_status));
	struct vehicle_status_s state;
	orb_copy(ORB_ID(vehicle_status), state_sub, &state);

	const char *armed_str;

	switch (state.arming_state) {
	case ARMING_STATE_INIT:
		armed_str = "INIT";
		break;

	case ARMING_STATE_STANDBY:
		armed_str = "STANDBY";
		break;

	case ARMING_STATE_ARMED:
		armed_str = "ARMED";
		break;

	case ARMING_STATE_ARMED_ERROR:
		armed_str = "ARMED_ERROR";
		break;

	case ARMING_STATE_STANDBY_ERROR:
		armed_str = "STANDBY_ERROR";
		break;

	case ARMING_STATE_REBOOT:
		armed_str = "REBOOT";
		break;

	case ARMING_STATE_IN_AIR_RESTORE:
		armed_str = "IN_AIR_RESTORE";
		break;

	default:
		armed_str = "ERR: UNKNOWN STATE";
		break;
	}

	close(state_sub);


	warnx("arming: %s", armed_str);
}

static orb_advert_t status_pub;

transition_result_t arm_disarm(bool arm, const int mavlink_fd, const char *armedBy)
{
	transition_result_t arming_res = TRANSITION_NOT_CHANGED;

	// Transition the armed state. By passing mavlink_fd to arming_state_transition it will
	// output appropriate error messages if the state cannot transition.
	arming_res = arming_state_transition(&status, &safety, arm ? ARMING_STATE_ARMED : ARMING_STATE_STANDBY, &armed, mavlink_fd);

	if (arming_res == TRANSITION_CHANGED && mavlink_fd) {
		mavlink_log_info(mavlink_fd, "[cmd] %s by %s", arm ? "ARMED" : "DISARMED", armedBy);

	} else if (arming_res == TRANSITION_DENIED) {
		tune_negative(true);
	}

	return arming_res;
}

bool handle_command(struct vehicle_status_s *status, const struct safety_s *safety, struct vehicle_command_s *cmd, struct actuator_armed_s *armed, struct home_position_s *home, struct vehicle_global_position_s *global_pos, orb_advert_t *home_pub)
{
	/* result of the command */
	enum VEHICLE_CMD_RESULT result = VEHICLE_CMD_RESULT_UNSUPPORTED;
	bool ret = false;

	/* only handle commands that are meant to be handled by this system and component */
	if (cmd->target_system != status->system_id || ((cmd->target_component != status->component_id) && (cmd->target_component != 0))) { // component_id 0: valid for all components
		return false;
	}

	/* only handle high-priority commands here */

	/* request to set different system mode */
	switch (cmd->command) {
	case VEHICLE_CMD_DO_SET_MODE: {
			uint8_t base_mode = (uint8_t) cmd->param1;
			uint8_t custom_main_mode = (uint8_t) cmd->param2;
			transition_result_t arming_res = TRANSITION_NOT_CHANGED;

			/* set HIL state */
			hil_state_t new_hil_state = (base_mode & MAV_MODE_FLAG_HIL_ENABLED) ? HIL_STATE_ON : HIL_STATE_OFF;
			int hil_ret = hil_state_transition(new_hil_state, status_pub, status, mavlink_fd);

			/* if HIL got enabled, reset battery status state */
			if (hil_ret == OK && status->hil_state == HIL_STATE_ON) {
				/* reset the arming mode to disarmed */
				arming_res = arming_state_transition(status, safety, ARMING_STATE_STANDBY, armed);

				if (arming_res != TRANSITION_DENIED) {
					mavlink_log_info(mavlink_fd, "[cmd] HIL: Reset ARMED state to standby");

				} else {
					mavlink_log_info(mavlink_fd, "[cmd] HIL: FAILED resetting armed state");
				}
			}

			if (hil_ret == OK) {
				ret = true;
			}

			// Transition the arming state
			arming_res = arm_disarm(base_mode & MAV_MODE_FLAG_SAFETY_ARMED, mavlink_fd, "set mode command");

			if (arming_res == TRANSITION_CHANGED) {
				ret = true;
			}

			/* set main state */
			transition_result_t main_res = TRANSITION_DENIED;

			if (base_mode & MAV_MODE_FLAG_CUSTOM_MODE_ENABLED) {
				/* use autopilot-specific mode */
				if (custom_main_mode == PX4_CUSTOM_MAIN_MODE_MANUAL) {
					/* MANUAL */
					main_res = main_state_transition(status, MAIN_STATE_MANUAL);

				} else if (custom_main_mode == PX4_CUSTOM_MAIN_MODE_ALTCTL) {
					/* ALTCTL */
					main_res = main_state_transition(status, MAIN_STATE_ALTCTL);

				} else if (custom_main_mode == PX4_CUSTOM_MAIN_MODE_POSCTL) {
					/* POSCTL */
					main_res = main_state_transition(status, MAIN_STATE_POSCTL);

				} else if (custom_main_mode == PX4_CUSTOM_MAIN_MODE_AUTO) {
					/* AUTO */
					main_res = main_state_transition(status, MAIN_STATE_AUTO);

<<<<<<< HEAD
				} else if (custom_main_mode == PX4_CUSTOM_MAIN_MODE_FOLLOW) {
					/* FOLLOW */
					main_res = main_state_transition(status, MAIN_STATE_FOLLOW);
=======
				} else if (custom_main_mode == PX4_CUSTOM_MAIN_MODE_ACRO) {
					/* ACRO */
					main_res = main_state_transition(status, MAIN_STATE_ACRO);
>>>>>>> 7c001bb0
				}

			} else {
				/* use base mode */
				if (base_mode & MAV_MODE_FLAG_AUTO_ENABLED) {
					/* AUTO */
					main_res = main_state_transition(status, MAIN_STATE_AUTO);

				} else if (base_mode & MAV_MODE_FLAG_MANUAL_INPUT_ENABLED) {
					if (base_mode & MAV_MODE_FLAG_GUIDED_ENABLED) {
						/* POSCTL */
						main_res = main_state_transition(status, MAIN_STATE_POSCTL);

					} else if (base_mode & MAV_MODE_FLAG_STABILIZE_ENABLED) {
						/* MANUAL */
						main_res = main_state_transition(status, MAIN_STATE_MANUAL);
					}
				}
			}

			if (main_res == TRANSITION_CHANGED) {
				ret = true;
			}

			if (arming_res != TRANSITION_DENIED && main_res != TRANSITION_DENIED) {
				result = VEHICLE_CMD_RESULT_ACCEPTED;

			} else {
				result = VEHICLE_CMD_RESULT_TEMPORARILY_REJECTED;
			}

			break;
		}

	case VEHICLE_CMD_COMPONENT_ARM_DISARM: {
			// Follow exactly what the mavlink spec says for values: 0.0f for disarm, 1.0f for arm.
			// We use an float epsilon delta to test float equality.
			if (cmd->param1 != 0.0f && (fabsf(cmd->param1 - 1.0f) > 2.0f * FLT_EPSILON)) {
				mavlink_log_info(mavlink_fd, "Unsupported ARM_DISARM parameter: %.6f", cmd->param1);

			} else {

				// Flick to inair restore first if this comes from an onboard system
				if (cmd->source_system == status->system_id && cmd->source_component == status->component_id) {
					status->arming_state = ARMING_STATE_IN_AIR_RESTORE;
				}

				transition_result_t arming_res = arm_disarm(cmd->param1 != 0.0f, mavlink_fd, "arm/disarm component command");

				if (arming_res == TRANSITION_DENIED) {
					mavlink_log_critical(mavlink_fd, "#audio: REJECTING component arm cmd");
					result = VEHICLE_CMD_RESULT_TEMPORARILY_REJECTED;

				} else {
					result = VEHICLE_CMD_RESULT_ACCEPTED;
				}
			}
		}
		break;

	case VEHICLE_CMD_OVERRIDE_GOTO: {
			// TODO listen vehicle_command topic directly from navigator (?)
			unsigned int mav_goto = cmd->param1;

			if (mav_goto == 0) {	// MAV_GOTO_DO_HOLD
				status->set_nav_state = NAV_STATE_LOITER;
				status->set_nav_state_timestamp = hrt_absolute_time();
				mavlink_log_critical(mavlink_fd, "#audio: pause mission cmd");
				result = VEHICLE_CMD_RESULT_ACCEPTED;
				ret = true;

			} else if (mav_goto == 1) {	// MAV_GOTO_DO_CONTINUE
				status->set_nav_state = NAV_STATE_MISSION;
				status->set_nav_state_timestamp = hrt_absolute_time();
				mavlink_log_critical(mavlink_fd, "#audio: continue mission cmd");
				result = VEHICLE_CMD_RESULT_ACCEPTED;
				ret = true;

			} else {
				mavlink_log_info(mavlink_fd, "Unsupported OVERRIDE_GOTO: %f %f %f %f %f %f %f %f", cmd->param1, cmd->param2, cmd->param3, cmd->param4, cmd->param5, cmd->param6, cmd->param7);
			}
		}
		break;

	/* Flight termination */
	case VEHICLE_CMD_DO_SET_SERVO: { //xxx: needs its own mavlink command

			//XXX: to enable the parachute, a param needs to be set
			//xxx: for safety only for now, param3 is unused by VEHICLE_CMD_DO_SET_SERVO
			if (armed->armed && cmd->param3 > 0.5 && parachute_enabled) {
				transition_result_t failsafe_res = failsafe_state_transition(status, FAILSAFE_STATE_TERMINATION);
				result = VEHICLE_CMD_RESULT_ACCEPTED;
				ret = true;

			} else {
				/* reject parachute depoyment not armed */
				result = VEHICLE_CMD_RESULT_TEMPORARILY_REJECTED;
			}

		}
		break;

	case VEHICLE_CMD_DO_SET_HOME: {
			bool use_current = cmd->param1 > 0.5f;

			if (use_current) {
				/* use current position */
				if (status->condition_global_position_valid) {
					home->lat = global_pos->lat;
					home->lon = global_pos->lon;
					home->alt = global_pos->alt;

					home->timestamp = hrt_absolute_time();

					result = VEHICLE_CMD_RESULT_ACCEPTED;

				} else {
					result = VEHICLE_CMD_RESULT_TEMPORARILY_REJECTED;
				}

			} else {
				/* use specified position */
				home->lat = cmd->param5;
				home->lon = cmd->param6;
				home->alt = cmd->param7;

				home->timestamp = hrt_absolute_time();

				result = VEHICLE_CMD_RESULT_ACCEPTED;
			}

			if (result == VEHICLE_CMD_RESULT_ACCEPTED) {
				warnx("home: lat = %.7f, lon = %.7f, alt = %.2f ", home->lat, home->lon, (double)home->alt);
				mavlink_log_info(mavlink_fd, "[cmd] home: %.7f, %.7f, %.2f", home->lat, home->lon, (double)home->alt);

				/* announce new home position */
				if (*home_pub > 0) {
					orb_publish(ORB_ID(home_position), *home_pub, home);

				} else {
					*home_pub = orb_advertise(ORB_ID(home_position), home);
				}

				/* mark home position as set */
				status->condition_home_position_valid = true;
			}
		}
		break;

	case VEHICLE_CMD_PREFLIGHT_REBOOT_SHUTDOWN:
	case VEHICLE_CMD_PREFLIGHT_CALIBRATION:
	case VEHICLE_CMD_PREFLIGHT_SET_SENSOR_OFFSETS:
	case VEHICLE_CMD_PREFLIGHT_STORAGE:
		/* ignore commands that handled in low prio loop */
		break;

	default:
		/* Warn about unsupported commands, this makes sense because only commands
		 * to this component ID (or all) are passed by mavlink. */
		answer_command(*cmd, VEHICLE_CMD_RESULT_UNSUPPORTED);
		break;
	}

	if (result != VEHICLE_CMD_RESULT_UNSUPPORTED) {
		/* already warned about unsupported commands in "default" case */
		answer_command(*cmd, result);
	}

	/* send any requested ACKs */
	if (cmd->confirmation > 0 && result != VEHICLE_CMD_RESULT_UNSUPPORTED) {
		/* send acknowledge command */
		// XXX TODO
	}

}

int commander_thread_main(int argc, char *argv[])
{
	/* not yet initialized */
	commander_initialized = false;

	bool arm_tune_played = false;
	bool was_armed = false;

	/* set parameters */
	param_t _param_sys_type = param_find("MAV_TYPE");
	param_t _param_system_id = param_find("MAV_SYS_ID");
	param_t _param_component_id = param_find("MAV_COMP_ID");
	param_t _param_takeoff_alt = param_find("NAV_TAKEOFF_ALT");
	param_t _param_enable_parachute = param_find("NAV_PARACHUTE_EN");

	/* welcome user */
	warnx("starting");

	char *main_states_str[MAIN_STATE_MAX];
	main_states_str[0] = "MANUAL";
	main_states_str[1] = "ALTCTL";
	main_states_str[2] = "POSCTL";
	main_states_str[3] = "AUTO";
<<<<<<< HEAD
	main_states_str[4] = "FOLLOW";
=======
	main_states_str[4] = "ACRO";
>>>>>>> 7c001bb0

	char *arming_states_str[ARMING_STATE_MAX];
	arming_states_str[0] = "INIT";
	arming_states_str[1] = "STANDBY";
	arming_states_str[2] = "ARMED";
	arming_states_str[3] = "ARMED_ERROR";
	arming_states_str[4] = "STANDBY_ERROR";
	arming_states_str[5] = "REBOOT";
	arming_states_str[6] = "IN_AIR_RESTORE";

	char *failsafe_states_str[FAILSAFE_STATE_MAX];
	failsafe_states_str[0] = "NORMAL";
	failsafe_states_str[1] = "RTL";
	failsafe_states_str[2] = "LAND";
	failsafe_states_str[3] = "TERMINATION";

	/* pthread for slow low prio thread */
	pthread_t commander_low_prio_thread;

	/* initialize */
	if (led_init() != 0) {
		warnx("ERROR: Failed to initialize leds");
	}

	if (buzzer_init() != OK) {
		warnx("ERROR: Failed to initialize buzzer");
	}

	mavlink_fd = open(MAVLINK_LOG_DEVICE, 0);

	/* vehicle status topic */
	memset(&status, 0, sizeof(status));
	status.condition_landed = true;	// initialize to safe value
	// We want to accept RC inputs as default
	status.rc_input_blocked = false;
	status.main_state = MAIN_STATE_MANUAL;
	status.set_nav_state = NAV_STATE_NONE;
	status.set_nav_state_timestamp = 0;
	status.arming_state = ARMING_STATE_INIT;
	status.hil_state = HIL_STATE_OFF;
	status.failsafe_state = FAILSAFE_STATE_NORMAL;

	/* neither manual nor offboard control commands have been received */
	status.offboard_control_signal_found_once = false;
	status.rc_signal_found_once = false;

	/* mark all signals lost as long as they haven't been found */
	status.rc_signal_lost = true;
	status.offboard_control_signal_lost = true;

	/* set battery warning flag */
	status.battery_warning = VEHICLE_BATTERY_WARNING_NONE;
	status.condition_battery_voltage_valid = false;

	// XXX for now just set sensors as initialized
	status.condition_system_sensors_initialized = true;

	status.counter++;
	status.timestamp = hrt_absolute_time();

	/* publish initial state */
	status_pub = orb_advertise(ORB_ID(vehicle_status), &status);

	/* armed topic */
	orb_advert_t armed_pub;
	/* Initialize armed with all false */
	memset(&armed, 0, sizeof(armed));

	/* vehicle control mode topic */
	memset(&control_mode, 0, sizeof(control_mode));
	orb_advert_t control_mode_pub = orb_advertise(ORB_ID(vehicle_control_mode), &control_mode);

	armed_pub = orb_advertise(ORB_ID(actuator_armed), &armed);

	/* home position */
	orb_advert_t home_pub = -1;
	struct home_position_s home;
	memset(&home, 0, sizeof(home));

	if (status_pub < 0) {
		warnx("ERROR: orb_advertise for topic vehicle_status failed (uorb app running?).\n");
		warnx("exiting.");
		exit(ERROR);
	}

	mavlink_log_info(mavlink_fd, "[cmd] started");

	int ret;

	pthread_attr_t commander_low_prio_attr;
	pthread_attr_init(&commander_low_prio_attr);
	pthread_attr_setstacksize(&commander_low_prio_attr, 2900);

	struct sched_param param;
	(void)pthread_attr_getschedparam(&commander_low_prio_attr, &param);

	/* low priority */
	param.sched_priority = SCHED_PRIORITY_DEFAULT - 50;
	(void)pthread_attr_setschedparam(&commander_low_prio_attr, &param);
	pthread_create(&commander_low_prio_thread, &commander_low_prio_attr, commander_low_prio_loop, NULL);
	pthread_attr_destroy(&commander_low_prio_attr);

	/* Start monitoring loop */
	unsigned counter = 0;
	unsigned stick_off_counter = 0;
	unsigned stick_on_counter = 0;

	bool low_battery_voltage_actions_done = false;
	bool critical_battery_voltage_actions_done = false;

	hrt_abstime last_idle_time = 0;
	hrt_abstime start_time = 0;
	hrt_abstime last_auto_state_valid = 0;

	bool status_changed = true;
	bool param_init_forced = true;

	bool updated = false;

	bool rc_calibration_ok = (OK == rc_calibration_check(mavlink_fd));

	/* Subscribe to safety topic */
	int safety_sub = orb_subscribe(ORB_ID(safety));
	memset(&safety, 0, sizeof(safety));
	safety.safety_switch_available = false;
	safety.safety_off = false;

	/* Subscribe to manual control data */
	int sp_man_sub = orb_subscribe(ORB_ID(manual_control_setpoint));
	struct manual_control_setpoint_s sp_man;
	memset(&sp_man, 0, sizeof(sp_man));

	/* Subscribe to offboard control data */
	int sp_offboard_sub = orb_subscribe(ORB_ID(offboard_control_setpoint));
	struct offboard_control_setpoint_s sp_offboard;
	memset(&sp_offboard, 0, sizeof(sp_offboard));

	/* Subscribe to global position */
	int global_position_sub = orb_subscribe(ORB_ID(vehicle_global_position));
	struct vehicle_global_position_s global_position;
	memset(&global_position, 0, sizeof(global_position));
	/* Init EPH and EPV */
	global_position.eph = 1000.0f;
	global_position.epv = 1000.0f;

	/* Subscribe to local position data */
	int local_position_sub = orb_subscribe(ORB_ID(vehicle_local_position));
	struct vehicle_local_position_s local_position;
	memset(&local_position, 0, sizeof(local_position));

	/* Subscribe to target position data */
	int target_position_sub = orb_subscribe(ORB_ID(target_global_position));
	struct target_global_position_s target_position;
	memset(&target_position, 0, sizeof(target_position));

	/*
	 * The home position is set based on GPS only, to prevent a dependency between
	 * position estimator and commander. RAW GPS is more than good enough for a
	 * non-flying vehicle.
	 */

	/* Subscribe to GPS topic */
	int gps_sub = orb_subscribe(ORB_ID(vehicle_gps_position));
	struct vehicle_gps_position_s gps_position;
	memset(&gps_position, 0, sizeof(gps_position));

	/* Subscribe to sensor topic */
	int sensor_sub = orb_subscribe(ORB_ID(sensor_combined));
	struct sensor_combined_s sensors;
	memset(&sensors, 0, sizeof(sensors));

	/* Subscribe to differential pressure topic */
	int diff_pres_sub = orb_subscribe(ORB_ID(differential_pressure));
	struct differential_pressure_s diff_pres;
	memset(&diff_pres, 0, sizeof(diff_pres));

	/* Subscribe to command topic */
	int cmd_sub = orb_subscribe(ORB_ID(vehicle_command));
	struct vehicle_command_s cmd;
	memset(&cmd, 0, sizeof(cmd));

	/* Subscribe to parameters changed topic */
	int param_changed_sub = orb_subscribe(ORB_ID(parameter_update));
	struct parameter_update_s param_changed;
	memset(&param_changed, 0, sizeof(param_changed));

	/* Subscribe to battery topic */
	int battery_sub = orb_subscribe(ORB_ID(battery_status));
	struct battery_status_s battery;
	memset(&battery, 0, sizeof(battery));

	/* Subscribe to subsystem info topic */
	int subsys_sub = orb_subscribe(ORB_ID(subsystem_info));
	struct subsystem_info_s info;
	memset(&info, 0, sizeof(info));

	/* Subscribe to position setpoint triplet */
	int pos_sp_triplet_sub = orb_subscribe(ORB_ID(position_setpoint_triplet));
	struct position_setpoint_triplet_s pos_sp_triplet;
	memset(&pos_sp_triplet, 0, sizeof(pos_sp_triplet));

	control_status_leds(&status, &armed, true);

	/* now initialized */
	commander_initialized = true;
	thread_running = true;

	start_time = hrt_absolute_time();

	while (!thread_should_exit) {

		if (mavlink_fd < 0 && counter % (1000000 / MAVLINK_OPEN_INTERVAL) == 0) {
			/* try to open the mavlink log device every once in a while */
			mavlink_fd = open(MAVLINK_LOG_DEVICE, 0);
		}

		/* update parameters */
		orb_check(param_changed_sub, &updated);

		if (updated || param_init_forced) {
			param_init_forced = false;
			/* parameters changed */
			orb_copy(ORB_ID(parameter_update), param_changed_sub, &param_changed);

			/* update parameters */
			if (!armed.armed) {
				if (param_get(_param_sys_type, &(status.system_type)) != OK) {
					warnx("failed getting new system type");
				}

				/* disable manual override for all systems that rely on electronic stabilization */
				if (status.system_type == VEHICLE_TYPE_COAXIAL ||
				    status.system_type == VEHICLE_TYPE_HELICOPTER ||
				    status.system_type == VEHICLE_TYPE_TRICOPTER ||
				    status.system_type == VEHICLE_TYPE_QUADROTOR ||
				    status.system_type == VEHICLE_TYPE_HEXAROTOR ||
				    status.system_type == VEHICLE_TYPE_OCTOROTOR) {
					status.is_rotary_wing = true;

				} else {
					status.is_rotary_wing = false;
				}

				/* check and update system / component ID */
				param_get(_param_system_id, &(status.system_id));
				param_get(_param_component_id, &(status.component_id));
				status_changed = true;

				/* re-check RC calibration */
				rc_calibration_ok = (OK == rc_calibration_check(mavlink_fd));
			}

			/* navigation parameters */
			param_get(_param_takeoff_alt, &takeoff_alt);
			param_get(_param_enable_parachute, &parachute_enabled);
		}

		orb_check(sp_man_sub, &updated);

		if (updated) {
			orb_copy(ORB_ID(manual_control_setpoint), sp_man_sub, &sp_man);
		}

		orb_check(sp_offboard_sub, &updated);

		if (updated) {
			orb_copy(ORB_ID(offboard_control_setpoint), sp_offboard_sub, &sp_offboard);
		}

		orb_check(sensor_sub, &updated);

		if (updated) {
			orb_copy(ORB_ID(sensor_combined), sensor_sub, &sensors);
		}

		orb_check(diff_pres_sub, &updated);

		if (updated) {
			orb_copy(ORB_ID(differential_pressure), diff_pres_sub, &diff_pres);
		}

		check_valid(diff_pres.timestamp, DIFFPRESS_TIMEOUT, true, &(status.condition_airspeed_valid), &status_changed);

		/* update safety topic */
		orb_check(safety_sub, &updated);

		if (updated) {
			orb_copy(ORB_ID(safety), safety_sub, &safety);

			/* disarm if safety is now on and still armed */
			if (status.hil_state == HIL_STATE_OFF && safety.safety_switch_available && !safety.safety_off && armed.armed) {
				arming_state_t new_arming_state = (status.arming_state == ARMING_STATE_ARMED ? ARMING_STATE_STANDBY : ARMING_STATE_STANDBY_ERROR);

				if (TRANSITION_CHANGED == arming_state_transition(&status, &safety, new_arming_state, &armed)) {
					mavlink_log_info(mavlink_fd, "[cmd] DISARMED by safety switch");
				}
			}
		}

		/* update global position estimate */
		orb_check(global_position_sub, &updated);

		if (updated) {
			/* position changed */
			orb_copy(ORB_ID(vehicle_global_position), global_position_sub, &global_position);
		}

		/* update condition_global_position_valid */
		/* hysteresis for EPH/EPV */
		bool eph_epv_good;

		if (status.condition_global_position_valid) {
			if (global_position.eph > eph_epv_threshold * 2.0f || global_position.epv > eph_epv_threshold * 2.0f) {
				eph_epv_good = false;

			} else {
				eph_epv_good = true;
			}

		} else {
			if (global_position.eph < eph_epv_threshold && global_position.epv < eph_epv_threshold) {
				eph_epv_good = true;

			} else {
				eph_epv_good = false;
			}
		}

		check_valid(global_position.timestamp, POSITION_TIMEOUT, eph_epv_good, &(status.condition_global_position_valid), &status_changed);

		/* check if GPS fix is ok */

		/* update home position */
		if (!status.condition_home_position_valid && status.condition_global_position_valid && !armed.armed &&
		    (global_position.eph < eph_epv_threshold) && (global_position.epv < eph_epv_threshold)) {

			home.lat = global_position.lat;
			home.lon = global_position.lon;
			home.alt = global_position.alt;

			warnx("home: lat = %.7f, lon = %.7f, alt = %.2f ", home.lat, home.lon, (double)home.alt);
			mavlink_log_info(mavlink_fd, "[cmd] home: %.7f, %.7f, %.2f", home.lat, home.lon, (double)home.alt);

			/* announce new home position */
			if (home_pub > 0) {
				orb_publish(ORB_ID(home_position), home_pub, &home);

			} else {
				home_pub = orb_advertise(ORB_ID(home_position), &home);
			}

			/* mark home position as set */
			status.condition_home_position_valid = true;
			tune_positive(true);
		}

		/* update local position estimate */
		orb_check(local_position_sub, &updated);

		if (updated) {
			/* position changed */
			orb_copy(ORB_ID(vehicle_local_position), local_position_sub, &local_position);
		}

		/* update condition_local_position_valid and condition_local_altitude_valid */
		/* hysteresis for EPH */
		bool local_eph_good;

		if (status.condition_global_position_valid) {
			if (local_position.eph > eph_epv_threshold * 2.0f) {
				local_eph_good = false;

			} else {
				local_eph_good = true;
			}

		} else {
			if (local_position.eph < eph_epv_threshold) {
				local_eph_good = true;

			} else {
				local_eph_good = false;
			}
		}
		check_valid(local_position.timestamp, POSITION_TIMEOUT, local_position.xy_valid && local_eph_good, &(status.condition_local_position_valid), &status_changed);
		check_valid(local_position.timestamp, POSITION_TIMEOUT, local_position.z_valid, &(status.condition_local_altitude_valid), &status_changed);

		/* update target position estimate */
		orb_check(target_position_sub, &updated);

		if (updated) {
			/* target position changed */
			orb_copy(ORB_ID(target_global_position), target_position_sub, &target_position);
		}

		/* update condition_target_position_valid */
		check_valid(target_position.timestamp, TARGET_POSITION_TIMEOUT, target_position.valid, &(status.condition_target_position_valid), &status_changed);

		static bool published_condition_landed_fw = false;

		if (status.is_rotary_wing && status.condition_local_altitude_valid) {
			if (status.condition_landed != local_position.landed) {
				status.condition_landed = local_position.landed;
				status_changed = true;
				published_condition_landed_fw = false; //make sure condition_landed is published again if the system type changes

				if (status.condition_landed) {
					mavlink_log_critical(mavlink_fd, "#audio: LANDED");

				} else {
					mavlink_log_critical(mavlink_fd, "#audio: IN AIR");
				}
			}

		} else {
			if (!published_condition_landed_fw) {
				status.condition_landed = false; // Fixedwing does not have a landing detector currently
				published_condition_landed_fw = true;
				status_changed = true;
			}
		}

		/* update battery status */
		orb_check(battery_sub, &updated);

		if (updated) {
			orb_copy(ORB_ID(battery_status), battery_sub, &battery);

			/* only consider battery voltage if system has been running 2s and battery voltage is valid */
			if (hrt_absolute_time() > start_time + 2000000 && battery.voltage_filtered_v > 0.0f) {
				status.battery_voltage = battery.voltage_filtered_v;
				status.battery_current = battery.current_a;
				status.condition_battery_voltage_valid = true;
				status.battery_remaining = battery_remaining_estimate_voltage(battery.voltage_filtered_v, battery.discharged_mah);
			}
		}

		/* update subsystem */
		orb_check(subsys_sub, &updated);

		if (updated) {
			orb_copy(ORB_ID(subsystem_info), subsys_sub, &info);

			warnx("subsystem changed: %d\n", (int)info.subsystem_type);

			/* mark / unmark as present */
			if (info.present) {
				status.onboard_control_sensors_present |= info.subsystem_type;

			} else {
				status.onboard_control_sensors_present &= ~info.subsystem_type;
			}

			/* mark / unmark as enabled */
			if (info.enabled) {
				status.onboard_control_sensors_enabled |= info.subsystem_type;

			} else {
				status.onboard_control_sensors_enabled &= ~info.subsystem_type;
			}

			/* mark / unmark as ok */
			if (info.ok) {
				status.onboard_control_sensors_health |= info.subsystem_type;

			} else {
				status.onboard_control_sensors_health &= ~info.subsystem_type;
			}

			status_changed = true;
		}

		/* update position setpoint triplet */
		orb_check(pos_sp_triplet_sub, &updated);

		if (updated) {
			orb_copy(ORB_ID(position_setpoint_triplet), pos_sp_triplet_sub, &pos_sp_triplet);
		}

		if (counter % (1000000 / COMMANDER_MONITORING_INTERVAL) == 0) {
			/* compute system load */
			uint64_t interval_runtime = system_load.tasks[0].total_runtime - last_idle_time;

			if (last_idle_time > 0) {
				status.load = 1.0f - ((float)interval_runtime / 1e6f);        //system load is time spent in non-idle
			}

			last_idle_time = system_load.tasks[0].total_runtime;

			/* check if board is connected via USB */
			//struct stat statbuf;
			//on_usb_power = (stat("/dev/ttyACM0", &statbuf) == 0);
		}

		/* if battery voltage is getting lower, warn using buzzer, etc. */
		if (status.condition_battery_voltage_valid && status.battery_remaining < 0.25f && !low_battery_voltage_actions_done) {
			low_battery_voltage_actions_done = true;
			mavlink_log_critical(mavlink_fd, "#audio: WARNING: LOW BATTERY");
			status.battery_warning = VEHICLE_BATTERY_WARNING_LOW;
			status_changed = true;

		} else if (status.condition_battery_voltage_valid && status.battery_remaining < 0.1f && !critical_battery_voltage_actions_done && low_battery_voltage_actions_done) {
			/* critical battery voltage, this is rather an emergency, change state machine */
			critical_battery_voltage_actions_done = true;
			mavlink_log_critical(mavlink_fd, "#audio: EMERGENCY: CRITICAL BATTERY");
			status.battery_warning = VEHICLE_BATTERY_WARNING_CRITICAL;

			if (armed.armed) {
				arming_state_transition(&status, &safety, ARMING_STATE_ARMED_ERROR, &armed);

			} else {
				arming_state_transition(&status, &safety, ARMING_STATE_STANDBY_ERROR, &armed);
			}

			status_changed = true;
		}

		/* End battery voltage check */

		/* If in INIT state, try to proceed to STANDBY state */
		if (status.arming_state == ARMING_STATE_INIT && low_prio_task == LOW_PRIO_TASK_NONE) {
			// XXX check for sensors
			arming_state_transition(&status, &safety, ARMING_STATE_STANDBY, &armed);

		} else {
			// XXX: Add emergency stuff if sensors are lost
		}


		/*
		 * Check for valid position information.
		 *
		 * If the system has a valid position source from an onboard
		 * position estimator, it is safe to operate it autonomously.
		 * The flag_vector_flight_mode_ok flag indicates that a minimum
		 * set of position measurements is available.
		 */

		orb_check(gps_sub, &updated);

		if (updated) {
			orb_copy(ORB_ID(vehicle_gps_position), gps_sub, &gps_position);
		}

		/* start RC input check */
		if (!status.rc_input_blocked && sp_man.timestamp != 0 && hrt_absolute_time() < sp_man.timestamp + RC_TIMEOUT) {
			/* handle the case where RC signal was regained */
			if (!status.rc_signal_found_once) {
				status.rc_signal_found_once = true;
				mavlink_log_critical(mavlink_fd, "#audio: detected RC signal first time");
				status_changed = true;

			} else {
				if (status.rc_signal_lost) {
					mavlink_log_critical(mavlink_fd, "#audio: RC signal regained");
					status_changed = true;
				}
			}

			status.rc_signal_lost = false;

			transition_result_t arming_res;	// store all transitions results here

			/* arm/disarm by RC */
			arming_res = TRANSITION_NOT_CHANGED;

			/* check if left stick is in lower left position and we are in MANUAL or AUTO_READY mode or (ASSIST mode and landed) -> disarm
			 * do it only for rotary wings */
			if (status.is_rotary_wing &&
			    (status.arming_state == ARMING_STATE_ARMED || status.arming_state == ARMING_STATE_ARMED_ERROR) &&
			    (status.main_state == MAIN_STATE_MANUAL || status.main_state == MAIN_STATE_ACRO || status.condition_landed) &&
			    sp_man.r < -STICK_ON_OFF_LIMIT && sp_man.z < 0.1f) {

				if (stick_off_counter > STICK_ON_OFF_COUNTER_LIMIT) {
					/* disarm to STANDBY if ARMED or to STANDBY_ERROR if ARMED_ERROR */
					arming_state_t new_arming_state = (status.arming_state == ARMING_STATE_ARMED ? ARMING_STATE_STANDBY : ARMING_STATE_STANDBY_ERROR);
					arming_res = arming_state_transition(&status, &safety, new_arming_state, &armed);
					stick_off_counter = 0;

				} else {
					stick_off_counter++;
				}

			} else {
				stick_off_counter = 0;
			}

			/* check if left stick is in lower right position and we're in MANUAL mode -> arm */
			if (status.arming_state == ARMING_STATE_STANDBY &&
			    sp_man.r > STICK_ON_OFF_LIMIT && sp_man.z < 0.1f) {
				if (stick_on_counter > STICK_ON_OFF_COUNTER_LIMIT) {
					if (safety.safety_switch_available && !safety.safety_off && status.hil_state == HIL_STATE_OFF) {
						print_reject_arm("NOT ARMING: Press safety switch first.");

					} else if (status.main_state != MAIN_STATE_MANUAL) {
						print_reject_arm("NOT ARMING: Switch to MANUAL mode first.");

					} else {
						arming_res = arming_state_transition(&status, &safety, ARMING_STATE_ARMED, &armed);
					}

					stick_on_counter = 0;

				} else {
					stick_on_counter++;
				}

			} else {
				stick_on_counter = 0;
			}

			if (arming_res == TRANSITION_CHANGED) {
				if (status.arming_state == ARMING_STATE_ARMED) {
					mavlink_log_info(mavlink_fd, "[cmd] ARMED by RC");

				} else {
					mavlink_log_info(mavlink_fd, "[cmd] DISARMED by RC");
				}

			} else if (arming_res == TRANSITION_DENIED) {
				/* DENIED here indicates bug in the commander */
				mavlink_log_critical(mavlink_fd, "ERROR: arming state transition denied");
			}

			if (status.failsafe_state != FAILSAFE_STATE_NORMAL) {
				/* recover from failsafe */
				(void)failsafe_state_transition(&status, FAILSAFE_STATE_NORMAL);
			}

			/* evaluate the main state machine according to mode switches */
			transition_result_t main_res = set_main_state_rc(&status, &sp_man);

			/* play tune on mode change only if armed, blink LED always */
			if (main_res == TRANSITION_CHANGED) {
				tune_positive(armed.armed);

			} else if (main_res == TRANSITION_DENIED) {
				/* DENIED here indicates bug in the commander */
				mavlink_log_critical(mavlink_fd, "ERROR: main state transition denied");
			}

			/* set navigation state */
			/* RETURN switch, overrides MISSION switch */
			if (sp_man.return_switch == SWITCH_POS_ON) {
				/* switch to RTL if not already landed after RTL and home position set */
				status.set_nav_state = NAV_STATE_RTL;
				status.set_nav_state_timestamp = hrt_absolute_time();

			} else {

				/* LOITER switch */
				if (sp_man.loiter_switch == SWITCH_POS_ON) {
					/* stick is in LOITER position */
					status.set_nav_state = NAV_STATE_LOITER;
					status.set_nav_state_timestamp = hrt_absolute_time();

				} else if (sp_man.loiter_switch != SWITCH_POS_NONE) {
					/* stick is in MISSION position */
					status.set_nav_state = NAV_STATE_MISSION;
					status.set_nav_state_timestamp = hrt_absolute_time();

				} else if ((sp_man.return_switch == SWITCH_POS_OFF || sp_man.return_switch == SWITCH_POS_MIDDLE) &&
					   pos_sp_triplet.nav_state == NAV_STATE_RTL) {
					/* RETURN switch is in normal mode, no MISSION switch mapped, interrupt if in RTL state */
					status.set_nav_state = NAV_STATE_MISSION;
					status.set_nav_state_timestamp = hrt_absolute_time();
				}
			}

		} else {
			if (!status.rc_signal_lost) {
				mavlink_log_critical(mavlink_fd, "#audio: CRITICAL: RC SIGNAL LOST");
				status.rc_signal_lost = true;
				status_changed = true;
			}

			if (armed.armed) {
				if (status.main_state == MAIN_STATE_AUTO) {
					/* check if AUTO mode still allowed */
					transition_result_t auto_res = main_state_transition(&status, MAIN_STATE_AUTO);

					if (auto_res == TRANSITION_NOT_CHANGED) {
						last_auto_state_valid = hrt_absolute_time();
					}

					/* still invalid state after the timeout interval, execute failsafe */
					if ((hrt_elapsed_time(&last_auto_state_valid) > FAILSAFE_DEFAULT_TIMEOUT) && (auto_res == TRANSITION_DENIED)) {
						/* AUTO mode denied, don't try RTL, switch to failsafe state LAND */
						auto_res = failsafe_state_transition(&status, FAILSAFE_STATE_LAND);

						if (auto_res == TRANSITION_DENIED) {
							/* LAND not allowed, set TERMINATION state */
							(void)failsafe_state_transition(&status, FAILSAFE_STATE_TERMINATION);
						}
					}

				} else {
					/* failsafe for manual modes */
					transition_result_t manual_res = TRANSITION_DENIED;

					if (!status.condition_landed) {
						/* vehicle is not landed, try to perform RTL */
						manual_res = failsafe_state_transition(&status, FAILSAFE_STATE_RTL);
					}

					if (manual_res == TRANSITION_DENIED) {
						/* RTL not allowed (no global position estimate) or not wanted, try LAND */
						manual_res = failsafe_state_transition(&status, FAILSAFE_STATE_LAND);

						if (manual_res == TRANSITION_DENIED) {
							/* LAND not allowed, set TERMINATION state */
							(void)failsafe_state_transition(&status, FAILSAFE_STATE_TERMINATION);
						}
					}
				}

			} else {
				if (status.failsafe_state != FAILSAFE_STATE_NORMAL) {
					/* reset failsafe when disarmed */
					(void)failsafe_state_transition(&status, FAILSAFE_STATE_NORMAL);
				}
			}
		}

		// TODO remove this hack
		/* flight termination in manual mode if assist switch is on POSCTL position */
		if (!status.is_rotary_wing && parachute_enabled && armed.armed && status.main_state == MAIN_STATE_MANUAL && sp_man.posctl_switch == SWITCH_POS_ON) {
			if (TRANSITION_CHANGED == failsafe_state_transition(&status, FAILSAFE_STATE_TERMINATION)) {
				tune_positive(armed.armed);
			}
		}

		/* handle commands last, as the system needs to be updated to handle them */
		orb_check(cmd_sub, &updated);

		if (updated) {
			/* got command */
			orb_copy(ORB_ID(vehicle_command), cmd_sub, &cmd);

			/* handle it */
			if (handle_command(&status, &safety, &cmd, &armed, &home, &global_position, &home_pub)) {
				status_changed = true;
			}
		}

		/* check which state machines for changes, clear "changed" flag */
		bool arming_state_changed = check_arming_state_changed();
		bool main_state_changed = check_main_state_changed();
		bool failsafe_state_changed = check_failsafe_state_changed();

		hrt_abstime t1 = hrt_absolute_time();

		/* print new state */
		if (arming_state_changed) {
			status_changed = true;
			mavlink_log_info(mavlink_fd, "[cmd] arming state: %s", arming_states_str[status.arming_state]);

			/* update home position on arming if at least 2s from commander start spent to avoid setting home on in-air restart */
			if (armed.armed && !was_armed && hrt_absolute_time() > start_time + 2000000 && status.condition_global_position_valid &&
			    (global_position.eph < eph_epv_threshold) && (global_position.epv < eph_epv_threshold)) {

				// TODO remove code duplication
				home.lat = global_position.lat;
				home.lon = global_position.lon;
				home.alt = global_position.alt;

				warnx("home: lat = %.7f, lon = %.7f, alt = %.2f ", home.lat, home.lon, (double)home.alt);
				mavlink_log_info(mavlink_fd, "[cmd] home: %.7f, %.7f, %.2f", home.lat, home.lon, (double)home.alt);

				/* announce new home position */
				if (home_pub > 0) {
					orb_publish(ORB_ID(home_position), home_pub, &home);

				} else {
					home_pub = orb_advertise(ORB_ID(home_position), &home);
				}

				/* mark home position as set */
				status.condition_home_position_valid = true;
			}
		}

		was_armed = armed.armed;

		if (main_state_changed) {
			status_changed = true;
			mavlink_log_info(mavlink_fd, "[cmd] main state: %s", main_states_str[status.main_state]);
		}

		if (failsafe_state_changed) {
			status_changed = true;
			mavlink_log_info(mavlink_fd, "[cmd] failsafe state: %s", failsafe_states_str[status.failsafe_state]);
		}

		/* publish states (armed, control mode, vehicle status) at least with 5 Hz */
		if (counter % (200000 / COMMANDER_MONITORING_INTERVAL) == 0 || status_changed) {
			set_control_mode();
			control_mode.timestamp = t1;
			orb_publish(ORB_ID(vehicle_control_mode), control_mode_pub, &control_mode);

			status.timestamp = t1;
			orb_publish(ORB_ID(vehicle_status), status_pub, &status);

			armed.timestamp = t1;
			orb_publish(ORB_ID(actuator_armed), armed_pub, &armed);
		}

		/* play arming and battery warning tunes */
		if (!arm_tune_played && armed.armed && (!safety.safety_switch_available || (safety.safety_switch_available && safety.safety_off))) {
			/* play tune when armed */
			set_tune(TONE_ARMING_WARNING_TUNE);
			arm_tune_played = true;

		} else if (status.battery_warning == VEHICLE_BATTERY_WARNING_CRITICAL) {
			/* play tune on battery critical */
			set_tune(TONE_BATTERY_WARNING_FAST_TUNE);

		} else if (status.battery_warning == VEHICLE_BATTERY_WARNING_LOW || status.failsafe_state != FAILSAFE_STATE_NORMAL) {
			/* play tune on battery warning or failsafe */
			set_tune(TONE_BATTERY_WARNING_SLOW_TUNE);

		} else {
			set_tune(TONE_STOP_TUNE);
		}

		/* reset arm_tune_played when disarmed */
		if (!armed.armed || (safety.safety_switch_available && !safety.safety_off)) {
			arm_tune_played = false;
		}

		fflush(stdout);
		counter++;

		int blink_state = blink_msg_state();

		if (blink_state > 0) {
			/* blinking LED message, don't touch LEDs */
			if (blink_state == 2) {
				/* blinking LED message completed, restore normal state */
				control_status_leds(&status, &armed, true);
			}

		} else {
			/* normal state */
			control_status_leds(&status, &armed, status_changed);
		}

		status_changed = false;

		usleep(COMMANDER_MONITORING_INTERVAL);
	}

	/* wait for threads to complete */
	ret = pthread_join(commander_low_prio_thread, NULL);

	if (ret) {
		warn("join failed: %d", ret);
	}

	rgbled_set_mode(RGBLED_MODE_OFF);

	/* close fds */
	led_deinit();
	buzzer_deinit();
	close(sp_man_sub);
	close(sp_offboard_sub);
	close(local_position_sub);
	close(global_position_sub);
	close(gps_sub);
	close(sensor_sub);
	close(safety_sub);
	close(cmd_sub);
	close(subsys_sub);
	close(diff_pres_sub);
	close(param_changed_sub);
	close(battery_sub);

	thread_running = false;

	return 0;
}

void
check_valid(hrt_abstime timestamp, hrt_abstime timeout, bool valid_in, bool *valid_out, bool *changed)
{
	hrt_abstime t = hrt_absolute_time();
	bool valid_new = (t < timestamp + timeout && t > timeout && valid_in);

	if (*valid_out != valid_new) {
		*valid_out = valid_new;
		*changed = true;
	}
}

void
control_status_leds(vehicle_status_s *status, const actuator_armed_s *actuator_armed, bool changed)
{
	/* driving rgbled */
	if (changed) {
		bool set_normal_color = false;

		/* set mode */
		if (status->arming_state == ARMING_STATE_ARMED) {
			rgbled_set_mode(RGBLED_MODE_ON);
			set_normal_color = true;

		} else if (status->arming_state == ARMING_STATE_ARMED_ERROR) {
			rgbled_set_mode(RGBLED_MODE_BLINK_FAST);
			rgbled_set_color(RGBLED_COLOR_RED);

		} else if (status->arming_state == ARMING_STATE_STANDBY) {
			rgbled_set_mode(RGBLED_MODE_BREATHE);
			set_normal_color = true;

		} else {	// STANDBY_ERROR and other states
			rgbled_set_mode(RGBLED_MODE_BLINK_NORMAL);
			rgbled_set_color(RGBLED_COLOR_RED);
		}

		if (set_normal_color) {
			/* set color */
			if (status->battery_warning == VEHICLE_BATTERY_WARNING_LOW || status->failsafe_state != FAILSAFE_STATE_NORMAL) {
				rgbled_set_color(RGBLED_COLOR_AMBER);
				/* VEHICLE_BATTERY_WARNING_CRITICAL handled as ARMING_STATE_ARMED_ERROR / ARMING_STATE_STANDBY_ERROR */

			} else {
				if (status->condition_local_position_valid) {
					rgbled_set_color(RGBLED_COLOR_GREEN);

				} else {
					rgbled_set_color(RGBLED_COLOR_BLUE);
				}
			}
		}
	}

#ifdef CONFIG_ARCH_BOARD_PX4FMU_V1

	/* this runs at around 20Hz, full cycle is 16 ticks = 10/16Hz */
	if (actuator_armed->armed) {
		/* armed, solid */
		led_on(LED_BLUE);

	} else if (actuator_armed->ready_to_arm) {
		/* ready to arm, blink at 1Hz */
		if (leds_counter % 20 == 0) {
			led_toggle(LED_BLUE);
		}

	} else {
		/* not ready to arm, blink at 10Hz */
		if (leds_counter % 2 == 0) {
			led_toggle(LED_BLUE);
		}
	}

#endif

	/* give system warnings on error LED, XXX maybe add memory usage warning too */
	if (status->load > 0.95f) {
		if (leds_counter % 2 == 0) {
			led_toggle(LED_AMBER);
		}

	} else {
		led_off(LED_AMBER);
	}

	leds_counter++;
}

transition_result_t
set_main_state_rc(struct vehicle_status_s *status, struct manual_control_setpoint_s *sp_man)
{
	/* set main state according to RC switches */
	transition_result_t res = TRANSITION_DENIED;

	switch (sp_man->mode_switch) {
	case SWITCH_POS_NONE:
		res = TRANSITION_NOT_CHANGED;
		break;

	case SWITCH_POS_OFF:		// MANUAL
		if (sp_man->acro_switch == SWITCH_POS_ON) {
			res = main_state_transition(status, MAIN_STATE_ACRO);

		} else {
			res = main_state_transition(status, MAIN_STATE_MANUAL);
		}
		// TRANSITION_DENIED is not possible here
		break;

	case SWITCH_POS_MIDDLE:		// ASSIST
		if (sp_man->follow_switch == SWITCH_POS_ON) {
			res = main_state_transition(status, MAIN_STATE_FOLLOW);

			if (res != TRANSITION_DENIED)
				break;	// changed successfully or already in this state

			// else fallback to POSCTL
			print_reject_mode(status, "FOLLOW");
		}

		if (sp_man->posctl_switch == SWITCH_POS_ON) {
			res = main_state_transition(status, MAIN_STATE_POSCTL);

			if (res != TRANSITION_DENIED) {
				break;	// changed successfully or already in this state
			}

			// else fallback to ALTCTL
			if (sp_man->follow_switch != SWITCH_POS_ON)
				print_reject_mode(status, "POSCTL");
		}

		res = main_state_transition(status, MAIN_STATE_ALTCTL);

		if (res != TRANSITION_DENIED) {
			break;	// changed successfully or already in this mode
		}

		if (sp_man->posctl_switch != SWITCH_POS_ON) {
			print_reject_mode(status, "ALTCTL");
		}

		// else fallback to MANUAL
		res = main_state_transition(status, MAIN_STATE_MANUAL);
		// TRANSITION_DENIED is not possible here
		break;

	case SWITCH_POS_ON:			// AUTO
		res = main_state_transition(status, MAIN_STATE_AUTO);

		if (res != TRANSITION_DENIED) {
			break;	// changed successfully or already in this state
		}

		// else fallback to ALTCTL (POSCTL likely will not work too)
		print_reject_mode(status, "AUTO");
		res = main_state_transition(status, MAIN_STATE_ALTCTL);

		if (res != TRANSITION_DENIED) {
			break;	// changed successfully or already in this state
		}

		// else fallback to MANUAL
		res = main_state_transition(status, MAIN_STATE_MANUAL);
		// TRANSITION_DENIED is not possible here
		break;

	default:
		break;
	}

	return res;
}

void

set_control_mode()
{
	/* set vehicle_control_mode according to main state and failsafe state */
	control_mode.flag_armed = armed.armed;
	control_mode.flag_external_manual_override_ok = !status.is_rotary_wing;
	control_mode.flag_system_hil_enabled = status.hil_state == HIL_STATE_ON;

	control_mode.flag_follow_target = false;
	control_mode.flag_point_to_target = false;
	control_mode.flag_control_termination_enabled = false;

	/* set this flag when navigator should act */
	bool navigator_enabled = false;

	switch (status.failsafe_state) {
	case FAILSAFE_STATE_NORMAL:
		switch (status.main_state) {
		case MAIN_STATE_MANUAL:
			control_mode.flag_control_manual_enabled = true;
			control_mode.flag_control_auto_enabled = false;
			control_mode.flag_control_rates_enabled = status.is_rotary_wing;
			control_mode.flag_control_attitude_enabled = status.is_rotary_wing;
			control_mode.flag_control_altitude_enabled = false;
			control_mode.flag_control_climb_rate_enabled = false;
			control_mode.flag_control_position_enabled = false;
			control_mode.flag_control_velocity_enabled = false;
			break;

		case MAIN_STATE_ALTCTL:
			control_mode.flag_control_manual_enabled = true;
			control_mode.flag_control_auto_enabled = false;
			control_mode.flag_control_rates_enabled = true;
			control_mode.flag_control_attitude_enabled = true;
			control_mode.flag_control_altitude_enabled = true;
			control_mode.flag_control_climb_rate_enabled = true;
			control_mode.flag_control_position_enabled = false;
			control_mode.flag_control_velocity_enabled = false;
			break;

		case MAIN_STATE_POSCTL:
			control_mode.flag_control_manual_enabled = true;
			control_mode.flag_control_auto_enabled = false;
			control_mode.flag_control_rates_enabled = true;
			control_mode.flag_control_attitude_enabled = true;
			control_mode.flag_control_altitude_enabled = true;
			control_mode.flag_control_climb_rate_enabled = true;
			control_mode.flag_control_position_enabled = true;
			control_mode.flag_control_velocity_enabled = true;
			break;

		case MAIN_STATE_FOLLOW:
			control_mode.flag_control_manual_enabled = true;
			control_mode.flag_control_auto_enabled = false;
			control_mode.flag_control_rates_enabled = true;
			control_mode.flag_control_attitude_enabled = true;
			control_mode.flag_control_altitude_enabled = true;
			control_mode.flag_control_climb_rate_enabled = true;
			control_mode.flag_control_position_enabled = true;
			control_mode.flag_control_velocity_enabled = true;
			control_mode.flag_follow_target = true;
			control_mode.flag_point_to_target = true;
			break;

		case MAIN_STATE_AUTO:
			navigator_enabled = true;
			break;

		case MAIN_STATE_ACRO:
			control_mode.flag_control_manual_enabled = true;
			control_mode.flag_control_auto_enabled = false;
			control_mode.flag_control_rates_enabled = true;
			control_mode.flag_control_attitude_enabled = false;
			control_mode.flag_control_altitude_enabled = false;
			control_mode.flag_control_climb_rate_enabled = false;
			control_mode.flag_control_position_enabled = false;
			control_mode.flag_control_velocity_enabled = false;
			break;

		default:
			break;
		}

		break;

	case FAILSAFE_STATE_RTL:
		navigator_enabled = true;
		break;

	case FAILSAFE_STATE_LAND:
		navigator_enabled = true;
		break;

	case FAILSAFE_STATE_TERMINATION:
		/* disable all controllers on termination */
		control_mode.flag_control_manual_enabled = false;
		control_mode.flag_control_auto_enabled = false;
		control_mode.flag_control_rates_enabled = false;
		control_mode.flag_control_attitude_enabled = false;
		control_mode.flag_control_position_enabled = false;
		control_mode.flag_control_velocity_enabled = false;
		control_mode.flag_control_altitude_enabled = false;
		control_mode.flag_control_climb_rate_enabled = false;
		control_mode.flag_control_termination_enabled = true;
		break;

	default:
		break;
	}

	/* navigator has control, set control mode flags according to nav state*/
	if (navigator_enabled) {
		control_mode.flag_control_manual_enabled = false;
		control_mode.flag_control_auto_enabled = true;
		control_mode.flag_control_rates_enabled = true;
		control_mode.flag_control_attitude_enabled = true;

		/* in failsafe LAND mode position may be not available */
		control_mode.flag_control_position_enabled = status.condition_local_position_valid;
		control_mode.flag_control_velocity_enabled = status.condition_local_position_valid;

		control_mode.flag_control_altitude_enabled = true;
		control_mode.flag_control_climb_rate_enabled = true;
	}
}

void
print_reject_mode(struct vehicle_status_s *status, const char *msg)
{
	hrt_abstime t = hrt_absolute_time();

	if (t - last_print_mode_reject_time > PRINT_MODE_REJECT_INTERVAL) {
		last_print_mode_reject_time = t;
		char s[80];
		sprintf(s, "#audio: REJECT %s", msg);
		mavlink_log_critical(mavlink_fd, s);

		/* only buzz if armed, because else we're driving people nuts indoors
		they really need to look at the leds as well. */
		tune_negative(armed.armed);
	}
}

void
print_reject_arm(const char *msg)
{
	hrt_abstime t = hrt_absolute_time();

	if (t - last_print_mode_reject_time > PRINT_MODE_REJECT_INTERVAL) {
		last_print_mode_reject_time = t;
		char s[80];
		sprintf(s, "#audio: %s", msg);
		mavlink_log_critical(mavlink_fd, s);
		tune_negative(true);
	}
}

void answer_command(struct vehicle_command_s &cmd, enum VEHICLE_CMD_RESULT result)
{
	switch (result) {
	case VEHICLE_CMD_RESULT_ACCEPTED:
		tune_positive(true);
		break;

	case VEHICLE_CMD_RESULT_DENIED:
		mavlink_log_critical(mavlink_fd, "#audio: command denied: %u", cmd.command);
		tune_negative(true);
		break;

	case VEHICLE_CMD_RESULT_FAILED:
		mavlink_log_critical(mavlink_fd, "#audio: command failed: %u", cmd.command);
		tune_negative(true);
		break;

	case VEHICLE_CMD_RESULT_TEMPORARILY_REJECTED:
		mavlink_log_critical(mavlink_fd, "#audio: command temporarily rejected: %u", cmd.command);
		tune_negative(true);
		break;

	case VEHICLE_CMD_RESULT_UNSUPPORTED:
		mavlink_log_critical(mavlink_fd, "#audio: command unsupported: %u", cmd.command);
		tune_negative(true);
		break;

	default:
		break;
	}
}

void *commander_low_prio_loop(void *arg)
{
	/* Set thread name */
	prctl(PR_SET_NAME, "commander_low_prio", getpid());

	/* Subscribe to command topic */
	int cmd_sub = orb_subscribe(ORB_ID(vehicle_command));
	struct vehicle_command_s cmd;
	memset(&cmd, 0, sizeof(cmd));

	/* wakeup source(s) */
	struct pollfd fds[1];

	/* use the gyro to pace output - XXX BROKEN if we are using the L3GD20 */
	fds[0].fd = cmd_sub;
	fds[0].events = POLLIN;

	while (!thread_should_exit) {
		/* wait for up to 200ms for data */
		int pret = poll(&fds[0], (sizeof(fds) / sizeof(fds[0])), 200);

		/* timed out - periodic check for thread_should_exit, etc. */
		if (pret == 0) {
			continue;
		}

		/* this is undesirable but not much we can do - might want to flag unhappy status */
		if (pret < 0) {
			warn("poll error %d, %d", pret, errno);
			continue;
		}

		/* if we reach here, we have a valid command */
		orb_copy(ORB_ID(vehicle_command), cmd_sub, &cmd);

		/* ignore commands the high-prio loop handles */
		if (cmd.command == VEHICLE_CMD_DO_SET_MODE ||
		    cmd.command == VEHICLE_CMD_COMPONENT_ARM_DISARM ||
		    cmd.command == VEHICLE_CMD_NAV_TAKEOFF ||
		    cmd.command == VEHICLE_CMD_DO_SET_SERVO) {
			continue;
		}

		/* only handle low-priority commands here */
		switch (cmd.command) {

		case VEHICLE_CMD_PREFLIGHT_REBOOT_SHUTDOWN:
			if (is_safe(&status, &safety, &armed)) {

				if (((int)(cmd.param1)) == 1) {
					answer_command(cmd, VEHICLE_CMD_RESULT_ACCEPTED);
					usleep(100000);
					/* reboot */
					systemreset(false);

				} else if (((int)(cmd.param1)) == 3) {
					answer_command(cmd, VEHICLE_CMD_RESULT_ACCEPTED);
					usleep(100000);
					/* reboot to bootloader */
					systemreset(true);

				} else {
					answer_command(cmd, VEHICLE_CMD_RESULT_DENIED);
				}

			} else {
				answer_command(cmd, VEHICLE_CMD_RESULT_DENIED);
			}

			break;

		case VEHICLE_CMD_PREFLIGHT_CALIBRATION: {

				int calib_ret = ERROR;

				/* try to go to INIT/PREFLIGHT arming state */

				// XXX disable interrupts in arming_state_transition
				if (TRANSITION_DENIED == arming_state_transition(&status, &safety, ARMING_STATE_INIT, &armed)) {
					answer_command(cmd, VEHICLE_CMD_RESULT_DENIED);
					break;
				}

				if ((int)(cmd.param1) == 1) {
					/* gyro calibration */
					answer_command(cmd, VEHICLE_CMD_RESULT_ACCEPTED);
					calib_ret = do_gyro_calibration(mavlink_fd);

				} else if ((int)(cmd.param2) == 1) {
					/* magnetometer calibration */
					answer_command(cmd, VEHICLE_CMD_RESULT_ACCEPTED);
					calib_ret = do_mag_calibration(mavlink_fd);

				} else if ((int)(cmd.param3) == 1) {
					/* zero-altitude pressure calibration */
					answer_command(cmd, VEHICLE_CMD_RESULT_DENIED);

				} else if ((int)(cmd.param4) == 1) {
					/* RC calibration */
					answer_command(cmd, VEHICLE_CMD_RESULT_ACCEPTED);
					/* disable RC control input completely */
					status.rc_input_blocked = true;
					calib_ret = OK;
					mavlink_log_info(mavlink_fd, "CAL: Disabling RC IN");

				} else if ((int)(cmd.param4) == 2) {
					/* RC trim calibration */
					answer_command(cmd, VEHICLE_CMD_RESULT_ACCEPTED);
					calib_ret = do_trim_calibration(mavlink_fd);

				} else if ((int)(cmd.param5) == 1) {
					/* accelerometer calibration */
					answer_command(cmd, VEHICLE_CMD_RESULT_ACCEPTED);
					calib_ret = do_accel_calibration(mavlink_fd);

				} else if ((int)(cmd.param6) == 1) {
					/* airspeed calibration */
					answer_command(cmd, VEHICLE_CMD_RESULT_ACCEPTED);
					calib_ret = do_airspeed_calibration(mavlink_fd);

				} else if ((int)(cmd.param4) == 0) {
					/* RC calibration ended - have we been in one worth confirming? */
					if (status.rc_input_blocked) {
						answer_command(cmd, VEHICLE_CMD_RESULT_ACCEPTED);
						/* enable RC control input */
						status.rc_input_blocked = false;
						mavlink_log_info(mavlink_fd, "CAL: Re-enabling RC IN");
					}

					/* this always succeeds */
					calib_ret = OK;

				}

				if (calib_ret == OK) {
					tune_positive(true);

				} else {
					tune_negative(true);
				}

				arming_state_transition(&status, &safety, ARMING_STATE_STANDBY, &armed);

				break;
			}

		case VEHICLE_CMD_PREFLIGHT_STORAGE: {

				if (((int)(cmd.param1)) == 0) {
					int ret = param_load_default();

					if (ret == OK) {
						mavlink_log_info(mavlink_fd, "[cmd] parameters loaded");
						answer_command(cmd, VEHICLE_CMD_RESULT_ACCEPTED);

					} else {
						mavlink_log_critical(mavlink_fd, "#audio: parameters load ERROR");

						/* convenience as many parts of NuttX use negative errno */
						if (ret < 0) {
							ret = -ret;
						}

						if (ret < 1000) {
							mavlink_log_critical(mavlink_fd, "#audio: %s", strerror(ret));
						}

						answer_command(cmd, VEHICLE_CMD_RESULT_FAILED);
					}

				} else if (((int)(cmd.param1)) == 1) {
					int ret = param_save_default();

					if (ret == OK) {
						mavlink_log_info(mavlink_fd, "[cmd] parameters saved");
						answer_command(cmd, VEHICLE_CMD_RESULT_ACCEPTED);

					} else {
						mavlink_log_critical(mavlink_fd, "#audio: parameters save error");

						/* convenience as many parts of NuttX use negative errno */
						if (ret < 0) {
							ret = -ret;
						}

						if (ret < 1000) {
							mavlink_log_critical(mavlink_fd, "#audio: %s", strerror(ret));
						}

						answer_command(cmd, VEHICLE_CMD_RESULT_FAILED);
					}
				}

				break;
			}

		case VEHICLE_CMD_START_RX_PAIR:
			/* handled in the IO driver */
			break;

		default:
			/* don't answer on unsupported commands, it will be done in main loop */
			break;
		}

		/* send any requested ACKs */
		if (cmd.confirmation > 0 && cmd.command != VEHICLE_CMD_DO_SET_MODE
		    && cmd.command != VEHICLE_CMD_COMPONENT_ARM_DISARM) {
			/* send acknowledge command */
			// XXX TODO
		}
	}

	close(cmd_sub);

	return NULL;
}<|MERGE_RESOLUTION|>--- conflicted
+++ resolved
@@ -456,15 +456,13 @@
 					/* AUTO */
 					main_res = main_state_transition(status, MAIN_STATE_AUTO);
 
-<<<<<<< HEAD
+				} else if (custom_main_mode == PX4_CUSTOM_MAIN_MODE_ACRO) {
+					/* ACRO */
+					main_res = main_state_transition(status, MAIN_STATE_ACRO);
+
 				} else if (custom_main_mode == PX4_CUSTOM_MAIN_MODE_FOLLOW) {
 					/* FOLLOW */
 					main_res = main_state_transition(status, MAIN_STATE_FOLLOW);
-=======
-				} else if (custom_main_mode == PX4_CUSTOM_MAIN_MODE_ACRO) {
-					/* ACRO */
-					main_res = main_state_transition(status, MAIN_STATE_ACRO);
->>>>>>> 7c001bb0
 				}
 
 			} else {
@@ -664,11 +662,8 @@
 	main_states_str[1] = "ALTCTL";
 	main_states_str[2] = "POSCTL";
 	main_states_str[3] = "AUTO";
-<<<<<<< HEAD
-	main_states_str[4] = "FOLLOW";
-=======
 	main_states_str[4] = "ACRO";
->>>>>>> 7c001bb0
+	main_states_str[5] = "FOLLOW";
 
 	char *arming_states_str[ARMING_STATE_MAX];
 	arming_states_str[0] = "INIT";
