--- conflicted
+++ resolved
@@ -653,12 +653,8 @@
 	 * do subscriptions
 	 */
 	_global_pos_sub = orb_subscribe(ORB_ID(vehicle_global_position));
-<<<<<<< HEAD
 	_target_pos_sub = orb_subscribe(ORB_ID(target_global_position));
-	_offboard_mission_sub = orb_subscribe(ORB_ID(mission));
-=======
 	_offboard_mission_sub = orb_subscribe(ORB_ID(offboard_mission));
->>>>>>> db474072
 	_onboard_mission_sub = orb_subscribe(ORB_ID(onboard_mission));
 	_capabilities_sub = orb_subscribe(ORB_ID(navigation_capabilities));
 	_vstatus_sub = orb_subscribe(ORB_ID(vehicle_status));
@@ -889,7 +885,6 @@
 
 		_global_pos_valid = _vstatus.condition_global_position_valid;
 
-<<<<<<< HEAD
 		/* predict target position */
 		if (_vstatus.condition_target_position_valid) {
 			/* time interval between target and vehicle position estimates */
@@ -904,8 +899,6 @@
 			_target_alt = _target_pos.alt - dpos(2);
 		}
 
-=======
->>>>>>> db474072
 		/* publish position setpoint triplet if updated */
 		if (_pos_sp_triplet_updated) {
 			_pos_sp_triplet_updated = false;
