--- conflicted
+++ resolved
@@ -374,21 +374,6 @@
 	float s[16];
 };
 
-<<<<<<< HEAD
-/* --- TPOS - TARGET GLOBAL POSITION --- */
-#define LOG_TPOS_MSG 64
-struct log_TPOS_s {
-	uint8_t sysid;
-	uint64_t time;
-	int32_t lat;
-	int32_t lon;
-	float alt;
-	float vel_n;
-	float vel_e;
-	float vel_d;
-};
-
-=======
 /* --- TEL0..3 - TELEMETRY STATUS --- */
 #define LOG_TEL0_MSG 34
 #define LOG_TEL1_MSG 35
@@ -405,8 +390,19 @@
 	uint64_t heartbeat_time;
 };
 
-
->>>>>>> e57579fa
+/* --- TPOS - TARGET GLOBAL POSITION --- */
+#define LOG_TPOS_MSG 64
+struct log_TPOS_s {
+	uint8_t sysid;
+	uint64_t time;
+	int32_t lat;
+	int32_t lon;
+	float alt;
+	float vel_n;
+	float vel_e;
+	float vel_d;
+};
+
 /********** SYSTEM MESSAGES, ID > 0x80 **********/
 
 /* --- TIME - TIME STAMP --- */
