--- conflicted
+++ resolved
@@ -66,7 +66,6 @@
 #include <uORB/topics/target_global_position.h>
 #include <uORB/topics/home_position.h>
 #include <uORB/topics/position_setpoint_triplet.h>
-#include <uORB/topics/mission_result.h>
 #include <uORB/topics/vehicle_status.h>
 #include <uORB/topics/vehicle_control_mode.h>
 #include <uORB/topics/parameter_update.h>
@@ -166,8 +165,7 @@
 	struct home_position_s				_home_pos;		/**< home position for RTL */
 	struct position_setpoint_triplet_s			_pos_sp_triplet;	/**< triplet of position setpoints */
 	struct mission_result_s				_mission_result;	/**< mission result for commander/mavlink */
-	struct mission_item_s				_mission_item;	/**< current mission item */
-	bool		_mission_item_valid;	/**< current mission item valid */
+	struct mission_item_s				_mission_item;		/**< current mission item */
 
 	struct mission_item_s				_roi_item;	/**< ROI mission item */
 	bool								_roi_item_valid;
@@ -200,14 +198,9 @@
 
 	class 		Mission				_mission;
 
-<<<<<<< HEAD
-	bool		_global_pos_valid;				/**< track changes of global_position.global_valid flag */
-	bool		_reset_loiter_pos;				/**< if true then loiter position should be set to current position */
-=======
 	bool		_mission_item_valid;		/**< current mission item valid */
 	bool		_global_pos_valid;		/**< track changes of global_position */
 	bool		_reset_loiter_pos;		/**< if true then loiter position should be set to current position */
->>>>>>> e9f45a82
 	bool		_waypoint_position_reached;
 	bool		_waypoint_yaw_reached;
 	uint64_t	_time_first_inside_orbit;
@@ -220,7 +213,7 @@
 
 	bool		_pos_sp_triplet_updated;
 
-	char *nav_states_str[NAV_STATE_MAX];
+	const char *nav_states_str[NAV_STATE_MAX];
 
 	struct {
 		float min_altitude;
@@ -321,9 +314,9 @@
 	static void	task_main_trampoline(int argc, char *argv[]);
 
 	/**
-	 * Main sensor collection task.
-	 */
-	void		task_main() __attribute__((noreturn));
+	 * Main task.
+	 */
+	void		task_main();
 
 	void		publish_safepoints(unsigned points);
 
@@ -421,35 +414,34 @@
 	_target_pos_sub(-1),
 	_home_pos_sub(-1),
 	_vstatus_sub(-1),
-	_control_mode_sub(-1),
 	_params_sub(-1),
 	_offboard_mission_sub(-1),
 	_onboard_mission_sub(-1),
 	_capabilities_sub(-1),
+	_control_mode_sub(-1),
 
 /* publications */
 	_pos_sp_triplet_pub(-1),
-	_mission_result_pub(-1),
 
 /* performance counters */
 	_loop_perf(perf_alloc(PC_ELAPSED, "navigator")),
 
-/* states */
-	_rtl_state(RTL_STATE_NONE),
+	_geofence_violation_warning_sent(false),
 	_fence_valid(false),
 	_inside_fence(true),
 	_mission(),
+	_mission_item_valid(false),
 	_global_pos_valid(false),
 	_reset_loiter_pos(true),
 	_waypoint_position_reached(false),
 	_waypoint_yaw_reached(false),
 	_time_first_inside_orbit(0),
-	_set_nav_state_timestamp(0),
-	_mission_item_valid(false),
 	_need_takeoff(true),
 	_do_takeoff(false),
+	_set_nav_state_timestamp(0),
 	_pos_sp_triplet_updated(false),
-	_geofence_violation_warning_sent(false),
+/* states */
+	_rtl_state(RTL_STATE_NONE),
 	_roi_item_valid(false),
 	_target_lat(0.0),
 	_target_lon(0.0),
@@ -465,7 +457,6 @@
 	_parameter_handles.rtl_land_delay = param_find("NAV_RTL_LAND_T");
 
 	memset(&_pos_sp_triplet, 0, sizeof(struct position_setpoint_triplet_s));
-	memset(&_mission_result, 0, sizeof(struct mission_result_s));
 	memset(&_mission_item, 0, sizeof(struct mission_item_s));
 	memset(&_roi_item, 0, sizeof(_roi_item));
 	memset(&_follow_offset_prev, 0, sizeof(_follow_offset_prev));
@@ -577,13 +568,16 @@
 		missionFeasiblityChecker.checkMissionFeasible(isrotaryWing, dm_current, (size_t)offboard_mission.count, _geofence);
 
 		_mission.set_offboard_dataman_id(offboard_mission.dataman_id);
+
+		_mission.set_offboard_mission_count(offboard_mission.count);
 		_mission.set_current_offboard_mission_index(offboard_mission.current_index);
-		_mission.set_offboard_mission_count(offboard_mission.count);
 
 	} else {
+		_mission.set_offboard_mission_count(0);
 		_mission.set_current_offboard_mission_index(0);
-		_mission.set_offboard_mission_count(0);
-	}
+	}
+
+	_mission.publish_mission_result();
 }
 
 void
@@ -593,12 +587,12 @@
 
 	if (orb_copy(ORB_ID(mission), _onboard_mission_sub, &onboard_mission) == OK) {
 
+		_mission.set_onboard_mission_count(onboard_mission.count);
 		_mission.set_current_onboard_mission_index(onboard_mission.current_index);
-		_mission.set_onboard_mission_count(onboard_mission.count);
 
 	} else {
+		_mission.set_onboard_mission_count(0);
 		_mission.set_current_onboard_mission_index(0);
-		_mission.set_onboard_mission_count(0);
 	}
 }
 
@@ -881,31 +875,11 @@
 		/* global position updated */
 		if (fds[1].revents & POLLIN) {
 			global_position_update();
-		}
-
-		/* predict target position */
-		if (_vstatus.condition_target_position_valid) {
-			/* time interval between target and vehicle position estimates */
-			float target_dt = math::constrain(((int64_t)_global_pos.time_gps_usec - (int64_t)_target_pos.time_gps_usec) / 1000000.0f, 0.0f, 1.0f);
-
-<<<<<<< HEAD
-			/* position change prediction */
-			math::Vector<3> dpos(_target_pos.vel_n, _target_pos.vel_e, _target_pos.vel_d);
-			dpos *= target_dt;
-
-			/* predict current target position */
-			add_vector_to_global_position(_target_pos.lat, _target_pos.lon, dpos(0), dpos(1), &_target_lat, &_target_lon);
-			_target_alt = _target_pos.alt - dpos(2);
-		}
-
-		/* publish position setpoint triplet on each position update if navigator active */
-		if (_control_mode.flag_armed && _control_mode.flag_control_auto_enabled) {
-			_pos_sp_triplet_updated = true;
-
-			if (myState == NAV_STATE_LAND && _global_pos.global_valid && !_global_pos_valid) {
-				/* got global position when landing, update setpoint */
-				start_land();
-=======
+
+			/* publish position setpoint triplet on each position update if navigator active */
+			if (_control_mode.flag_armed && _control_mode.flag_control_auto_enabled) {
+				_pos_sp_triplet_updated = true;
+
 				if (myState == NAV_STATE_LAND && !_global_pos_valid) {
 					/* got global position when landing, update setpoint */
 					start_land();
@@ -917,42 +891,43 @@
 						on_mission_item_reached();
 					}
 				}
->>>>>>> e9f45a82
 			}
 
-			_global_pos_valid = _global_pos.global_valid;
-
-			/* check if waypoint has been reached in MISSION, RTL and LAND modes */
-			if (myState == NAV_STATE_MISSION || myState == NAV_STATE_RTL || myState == NAV_STATE_LAND) {
-				if (check_mission_item_reached()) {
-					on_mission_item_reached();
+			/* Check geofence violation */
+			if (!_geofence.inside(&_global_pos)) {
+				//xxx: publish geofence violation here (or change local flag depending on which app handles the flight termination)
+
+				/* Issue a warning about the geofence violation once */
+				if (!_geofence_violation_warning_sent) {
+					mavlink_log_critical(_mavlink_fd, "#audio: Geofence violation");
+					_geofence_violation_warning_sent = true;
 				}
+
+			} else {
+				/* Reset the _geofence_violation_warning_sent field */
+				_geofence_violation_warning_sent = false;
 			}
-		}
-
-		/* Check geofence violation */
-		if (!_geofence.inside(&_global_pos)) {
-			//xxx: publish geofence violation here (or change local flag depending on which app handles the flight termination)
-
-			/* Issue a warning about the geofence violation once */
-			if (!_geofence_violation_warning_sent) {
-				mavlink_log_critical(_mavlink_fd, "#audio: Geofence violation");
-				_geofence_violation_warning_sent = true;
-			}
-
-<<<<<<< HEAD
-		} else {
-			/* Reset the _geofence_violation_warning_sent field */
-			_geofence_violation_warning_sent = false;
-=======
+
 			_global_pos_valid = true;
 
 		} else {
 			/* assume that global position is valid if updated in last 20ms */
 			_global_pos_valid = _global_pos.timestamp != 0 && hrt_abstime() < _global_pos.timestamp + 20000;
->>>>>>> e9f45a82
-		}
-
+		}
+
+		/* predict target position */
+		if (_vstatus.condition_target_position_valid) {
+			/* time interval between target and vehicle position estimates */
+			float target_dt = math::constrain(((int64_t)_global_pos.time_gps_usec - (int64_t)_target_pos.time_gps_usec) / 1000000.0f, 0.0f, 1.0f);
+
+			/* position change prediction */
+			math::Vector<3> dpos(_target_pos.vel_n, _target_pos.vel_e, _target_pos.vel_d);
+			dpos *= target_dt;
+
+			/* predict current target position */
+			add_vector_to_global_position(_target_pos.lat, _target_pos.lon, dpos(0), dpos(1), &_target_lat, &_target_lon);
+			_target_alt = _target_pos.alt - dpos(2);
+		}
 
 		/* publish position setpoint triplet if updated */
 		if (_pos_sp_triplet_updated) {
@@ -1308,7 +1283,7 @@
 			}
 
 			if (_do_takeoff) {
-				mavlink_log_info(_mavlink_fd, "#audio: takeoff to %.1fm above home", _pos_sp_triplet.current.alt - _home_pos.alt);
+				mavlink_log_info(_mavlink_fd, "#audio: takeoff to %.1fm above home", (double)(_pos_sp_triplet.current.alt - _home_pos.alt));
 
 			} else {
 				if (onboard) {
@@ -1469,7 +1444,7 @@
 
 			_pos_sp_triplet.next.valid = false;
 
-			mavlink_log_info(_mavlink_fd, "#audio: RTL: climb to %.1fm above home", climb_alt - _home_pos.alt);
+			mavlink_log_info(_mavlink_fd, "#audio: RTL: climb to %.1fm above home", (double)(climb_alt - _home_pos.alt));
 			break;
 		}
 
@@ -1502,7 +1477,7 @@
 
 			_pos_sp_triplet.next.valid = false;
 
-			mavlink_log_info(_mavlink_fd, "#audio: RTL: return at %.1fm above home", _mission_item.altitude - _home_pos.alt);
+			mavlink_log_info(_mavlink_fd, "#audio: RTL: return at %.1fm above home", (double)(_mission_item.altitude - _home_pos.alt));
 			break;
 		}
 
@@ -1713,7 +1688,7 @@
 			_time_first_inside_orbit = now;
 
 			if (_mission_item.time_inside > 0.01f) {
-				mavlink_log_info(_mavlink_fd, "#audio: waypoint reached, wait for %.1fs", _mission_item.time_inside);
+				mavlink_log_info(_mavlink_fd, "#audio: waypoint reached, wait for %.1fs", (double)_mission_item.time_inside);
 			}
 		}
 
