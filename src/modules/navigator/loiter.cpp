--- conflicted
+++ resolved
@@ -387,14 +387,12 @@
 
 			}
 			case REMOTE_CMD_PLAY_PAUSE: {
-
-<<<<<<< HEAD
                 if (_parameters.afol_mode == 0) {
 
-                    commander_request_s *commander_request = _navigator->get_commander_request();
-                    commander_request->request_type = V_MAIN_STATE_CHANGE;
-                    commander_request->main_state = MAIN_STATE_AUTO_ABS_FOLLOW;
-                    _navigator->set_commander_request_updated();
+                	commander_request_s *commander_request = _navigator->get_commander_request();
+					commander_request->request_type = V_MAIN_STATE_CHANGE;
+					commander_request->main_state = MAIN_STATE_ABS_FOLLOW;
+					_navigator->set_commander_request_updated();
 
                 } else if (_parameters.afol_mode == 1) {
                      
@@ -404,13 +402,6 @@
                     _navigator->set_commander_request_updated();
                 
                 }
-=======
-				commander_request_s *commander_request = _navigator->get_commander_request();
-				commander_request->request_type = V_MAIN_STATE_CHANGE;
-				commander_request->main_state = MAIN_STATE_ABS_FOLLOW;
-				_navigator->set_commander_request_updated();
->>>>>>> 022c05d4
-
 				break;
 			}
 
