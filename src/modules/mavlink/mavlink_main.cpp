/****************************************************************************
 *
 *   Copyright (c) 2012-2014 PX4 Development Team. All rights reserved.
 *
 * Redistribution and use in source and binary forms, with or without
 * modification, are permitted provided that the following conditions
 * are met:
 *
 * 1. Redistributions of source code must retain the above copyright
 *    notice, this list of conditions and the following disclaimer.
 * 2. Redistributions in binary form must reproduce the above copyright
 *    notice, this list of conditions and the following disclaimer in
 *    the documentation and/or other materials provided with the
 *    distribution.
 * 3. Neither the name PX4 nor the names of its contributors may be
 *    used to endorse or promote products derived from this software
 *    without specific prior written permission.
 *
 * THIS SOFTWARE IS PROVIDED BY THE COPYRIGHT HOLDERS AND CONTRIBUTORS
 * "AS IS" AND ANY EXPRESS OR IMPLIED WARRANTIES, INCLUDING, BUT NOT
 * FOR A PARTICULAR PURPOSE ARE DISCLAIMED. IN NO EVENT SHALL THE
 * COPYRIGHT OWNER OR CONTRIBUTORS BE LIABLE FOR ANY DIRECT, INDIRECT,
 * INCIDENTAL, SPECIAL, EXEMPLARY, OR CONSEQUENTIAL DAMAGES (INCLUDING,
 * BUT NOT LIMITED TO, PROCUREMENT OF SUBSTITUTE GOODS OR SERVICES; LOSS
 * OF USE, DATA, OR PROFITS; OR BUSINESS INTERRUPTION) HOWEVER CAUSED
 * AND ON ANY THEORY OF LIABILITY, WHETHER IN CONTRACT, STRICT
 * LIABILITY, OR TORT (INCLUDING NEGLIGENCE OR OTHERWISE) ARISING IN
 * ANY WAY OUT OF THE USE OF THIS SOFTWARE, EVEN IF ADVISED OF THE
 * POSSIBILITY OF SUCH DAMAGE.
 *
 ****************************************************************************/

/**
 * @file mavlink_main.cpp
 * MAVLink 1.0 protocol implementation.
 *
 * @author Lorenz Meier <lm@inf.ethz.ch>
 * @author Julian Oes <joes@student.ethz.ch>
 * @author Anton Babushkin <anton.babushkin@me.com>
 */

#include <nuttx/config.h>
#include <stdio.h>
#include <stdlib.h>
#include <string.h>
#include <stdbool.h>
#include <unistd.h>
#include <fcntl.h>
#include <errno.h>
#include <assert.h>
#include <math.h>
#include <poll.h>
#include <termios.h>
#include <time.h>
#include <math.h> /* isinf / isnan checks */

#include <sys/ioctl.h>
#include <sys/types.h>
#include <sys/stat.h>

#include <drivers/device/device.h>
#include <drivers/drv_hrt.h>
#include <arch/board/board.h>

#include <systemlib/param/param.h>
#include <systemlib/err.h>
#include <systemlib/perf_counter.h>
#include <systemlib/systemlib.h>
#include <geo/geo.h>
#include <dataman/dataman.h>
#include <mathlib/mathlib.h>
#include <mavlink/mavlink_log.h>

#include <uORB/topics/parameter_update.h>

#include "mavlink_bridge_header.h"
#include "mavlink_main.h"
#include "mavlink_messages.h"
#include "mavlink_receiver.h"
#include "mavlink_rate_limiter.h"
#include "mavlink_commands.h"

#ifndef MAVLINK_CRC_EXTRA
#error MAVLINK_CRC_EXTRA has to be defined on PX4 systems
#endif

/* oddly, ERROR is not defined for c++ */
#ifdef ERROR
# undef ERROR
#endif
static const int ERROR = -1;

#define DEFAULT_DEVICE_NAME	"/dev/ttyS1"
#define MAX_DATA_RATE	10000	// max data rate in bytes/s
#define MAIN_LOOP_DELAY 10000	// 100 Hz @ 1000 bytes/s data rate

static Mavlink *_mavlink_instances = nullptr;

/* TODO: if this is a class member it crashes */
static struct file_operations fops;

/**
 * mavlink app start / stop handling function
 *
 * @ingroup apps
 */
extern "C" __EXPORT int mavlink_main(int argc, char *argv[]);

extern mavlink_system_t mavlink_system;

static uint64_t last_write_success_times[6] = {0};
static uint64_t last_write_try_times[6] = {0};

/*
 * Internal function to send the bytes through the right serial port
 */
void
mavlink_send_uart_bytes(mavlink_channel_t channel, const uint8_t *ch, int length)
{

	Mavlink *instance;

	switch (channel) {
	case MAVLINK_COMM_0:
		instance = Mavlink::get_instance(0);
		break;

	case MAVLINK_COMM_1:
		instance = Mavlink::get_instance(1);
		break;

	case MAVLINK_COMM_2:
		instance = Mavlink::get_instance(2);
		break;

	case MAVLINK_COMM_3:
		instance = Mavlink::get_instance(3);
		break;
#ifdef MAVLINK_COMM_4

	case MAVLINK_COMM_4:
		instance = Mavlink::get_instance(4);
		break;
#endif
#ifdef MAVLINK_COMM_5

	case MAVLINK_COMM_5:
		instance = Mavlink::get_instance(5);
		break;
#endif
#ifdef MAVLINK_COMM_6

	case MAVLINK_COMM_6:
		instance = Mavlink::get_instance(6);
		break;
#endif

	default:
		return;
	}

	int uart = instance->get_uart_fd();

	ssize_t desired = (sizeof(uint8_t) * length);

	/*
	 * Check if the OS buffer is full and disable HW
	 * flow control if it continues to be full
	 */
	int buf_free = 0;

	if (instance->get_flow_control_enabled()
	    && ioctl(uart, FIONWRITE, (unsigned long)&buf_free) == 0) {

		/* Disable hardware flow control:
		 * if no successful write since a defined time
		 * and if the last try was not the last successful write
		 */
		if (last_write_try_times[(unsigned)channel] != 0 &&
		    hrt_elapsed_time(&last_write_success_times[(unsigned)channel]) > 500 * 1000UL &&
		    last_write_success_times[(unsigned)channel] !=
		    last_write_try_times[(unsigned)channel]) {
			warnx("DISABLING HARDWARE FLOW CONTROL");
			instance->enable_flow_control(false);
		}

	}

	/* If the wait until transmit flag is on, only transmit after we've received messages.
	   Otherwise, transmit all the time. */
	if (instance->should_transmit()) {
		last_write_try_times[(unsigned)channel] = hrt_absolute_time();

		/* check if there is space in the buffer, let it overflow else */
		if (!ioctl(uart, FIONWRITE, (unsigned long)&buf_free)) {

			if (buf_free < desired) {
				/* we don't want to send anything just in half, so return */
				instance->count_txerr();
				instance->count_txerrbytes(desired);
				return;
			}
		}

		ssize_t ret = write(uart, ch, desired);

		if (ret != desired) {
			instance->count_txerr();
			instance->count_txerrbytes(desired);

		} else {
			last_write_success_times[(unsigned)channel] = last_write_try_times[(unsigned)channel];
			instance->count_txbytes(desired);
		}
	}
}

static void usage(void);

Mavlink::Mavlink() :
	_device_name(DEFAULT_DEVICE_NAME),
	_task_should_exit(false),
	next(nullptr),
	_instance_id(0),
	_mavlink_fd(-1),
	_task_running(false),
	_hil_enabled(false),
	_use_hil_gps(false),
	_is_usb_uart(false),
	_wait_to_transmit(false),
	_received_messages(false),
	_main_loop_delay(1000),
	_subscriptions(nullptr),
	_streams(nullptr),
	_mission_manager(nullptr),
	_mission_pub(-1),
	_mission_result_sub(-1),
	_mode(MAVLINK_MODE_NORMAL),
	_channel(MAVLINK_COMM_0),
	_logbuffer {},
	   _total_counter(0),
	   _receive_thread {},
	   _verbose(false),
	   _forwarding_on(false),
	   _passing_on(false),
	   _ftp_on(false),
	   _uart_fd(-1),
	   _baudrate(57600),
	   _datarate(10000),
	   _mavlink_param_queue_index(0),
	   mavlink_link_termination_allowed(false),
	   _subscribe_to_stream(nullptr),
	   _subscribe_to_stream_rate(0.0f),
	   _flow_control_enabled(true),
	   _bytes_tx(0),
	   _bytes_txerr(0),
	   _bytes_rx(0),
	   _bytes_timestamp(0),
	   _rate_tx(0.0f),
	   _rate_txerr(0.0f),
	   _rate_rx(0.0f),
	   _rstatus {},
	   _message_buffer {},
	   _message_buffer_mutex {},
	   _param_initialized(false),
	   _param_system_id(0),
	   _param_component_id(0),
	   _param_system_type(0),
	   _param_use_hil_gps(0),

	   /* performance counters */
	   _loop_perf(perf_alloc(PC_ELAPSED, "mavlink_el")),
	   _txerr_perf(perf_alloc(PC_COUNT, "mavlink_txe"))
{
	fops.ioctl = (int (*)(file *, int, long unsigned int))&mavlink_dev_ioctl;

	_instance_id = Mavlink::instance_count();

	/* set channel according to instance id */
	switch (_instance_id) {
	case 0:
		_channel = MAVLINK_COMM_0;
		break;

	case 1:
		_channel = MAVLINK_COMM_1;
		break;

	case 2:
		_channel = MAVLINK_COMM_2;
		break;

	case 3:
		_channel = MAVLINK_COMM_3;
		break;
#ifdef MAVLINK_COMM_4

	case 4:
		_channel = MAVLINK_COMM_4;
		break;
#endif
#ifdef MAVLINK_COMM_5

	case 5:
		_channel = MAVLINK_COMM_5;
		break;
#endif
#ifdef MAVLINK_COMM_6

	case 6:
		_channel = MAVLINK_COMM_6;
		break;
#endif

	default:
		errx(1, "instance ID is out of range");
		break;
	}
}

Mavlink::~Mavlink()
{
	perf_free(_loop_perf);
	perf_free(_txerr_perf);

	if (_task_running) {
		/* task wakes up every 10ms or so at the longest */
		_task_should_exit = true;

		/* wait for a second for the task to quit at our request */
		unsigned i = 0;

		do {
			/* wait 20ms */
			usleep(20000);

			/* if we have given up, kill it */
			if (++i > 50) {
				//TODO store main task handle in Mavlink instance to allow killing task
				//task_delete(_mavlink_task);
				break;
			}
		} while (_task_running);
	}

	LL_DELETE(_mavlink_instances, this);
}

void
Mavlink::count_txerr()
{
	perf_count(_txerr_perf);
}

void
Mavlink::set_mode(enum MAVLINK_MODE mode)
{
	_mode = mode;
}

int
Mavlink::instance_count()
{
	unsigned inst_index = 0;
	Mavlink *inst;

	LL_FOREACH(::_mavlink_instances, inst) {
		inst_index++;
	}

	return inst_index;
}

Mavlink *
Mavlink::get_instance(unsigned instance)
{
	Mavlink *inst;
	unsigned inst_index = 0;
	LL_FOREACH(::_mavlink_instances, inst) {
		if (instance == inst_index) {
			return inst;
		}

		inst_index++;
	}

	return nullptr;
}

Mavlink *
Mavlink::get_instance_for_device(const char *device_name)
{
	Mavlink *inst;

	LL_FOREACH(::_mavlink_instances, inst) {
		if (strcmp(inst->_device_name, device_name) == 0) {
			return inst;
		}
	}

	return nullptr;
}

int
Mavlink::destroy_all_instances()
{
	/* start deleting from the end */
	Mavlink *inst_to_del = nullptr;
	Mavlink *next_inst = ::_mavlink_instances;

	unsigned iterations = 0;

	warnx("waiting for instances to stop");

	while (next_inst != nullptr) {
		inst_to_del = next_inst;
		next_inst = inst_to_del->next;

		/* set flag to stop thread and wait for all threads to finish */
		inst_to_del->_task_should_exit = true;

		while (inst_to_del->_task_running) {
			printf(".");
			fflush(stdout);
			usleep(10000);
			iterations++;

			if (iterations > 1000) {
				warnx("ERROR: Couldn't stop all mavlink instances.");
				return ERROR;
			}
		}
	}

	printf("\n");
	warnx("all instances stopped");
	return OK;
}

int
Mavlink::get_status_all_instances()
{
	Mavlink *inst = ::_mavlink_instances;

	unsigned iterations = 0;

	while (inst != nullptr) {

		printf("\ninstance #%u:\n", iterations);
		inst->display_status();

		/* move on */
		inst = inst->next;
		iterations++;
	}

	/* return an error if there are no instances */
	return (iterations == 0);
}

bool
Mavlink::instance_exists(const char *device_name, Mavlink *self)
{
	Mavlink *inst = ::_mavlink_instances;

	while (inst != nullptr) {

		/* don't compare with itself */
		if (inst != self && !strcmp(device_name, inst->_device_name)) {
			return true;
		}

		inst = inst->next;
	}

	return false;
}

void
Mavlink::forward_message(const mavlink_message_t *msg, Mavlink *self)
{

	Mavlink *inst;
	LL_FOREACH(_mavlink_instances, inst) {
		if (inst != self) {

			/* if not in normal mode, we are an onboard link
			 * onboard links should only pass on messages from the same system ID */
			if(!(self->_mode != MAVLINK_MODE_NORMAL && msg->sysid != mavlink_system.sysid)) {
				inst->pass_message(msg);
			}
		}
	}
}

int
Mavlink::get_uart_fd(unsigned index)
{
	Mavlink *inst = get_instance(index);

	if (inst) {
		return inst->get_uart_fd();
	}

	return -1;
}

int
Mavlink::get_uart_fd()
{
	return _uart_fd;
}

int
Mavlink::get_instance_id()
{
	return _instance_id;
}

mavlink_channel_t
Mavlink::get_channel()
{
	return _channel;
}

/****************************************************************************
 * MAVLink text message logger
 ****************************************************************************/

int
Mavlink::mavlink_dev_ioctl(struct file *filep, int cmd, unsigned long arg)
{
	switch (cmd) {
	case (int)MAVLINK_IOC_SEND_TEXT_INFO:
	case (int)MAVLINK_IOC_SEND_TEXT_CRITICAL:
	case (int)MAVLINK_IOC_SEND_TEXT_EMERGENCY: {

			const char *txt = (const char *)arg;
//		printf("logmsg: %s\n", txt);
			struct mavlink_logmessage msg;
			strncpy(msg.text, txt, sizeof(msg.text));
			msg.severity = (unsigned char)cmd;

			Mavlink *inst;
			LL_FOREACH(_mavlink_instances, inst) {
				if (!inst->_task_should_exit) {
					mavlink_logbuffer_write(&inst->_logbuffer, &msg);
					inst->_total_counter++;
				}
			}

			return OK;
		}

	default:
		return ENOTTY;
	}
}

void Mavlink::mavlink_update_system(void)
{
	if (!_param_initialized) {
		_param_system_id = param_find("MAV_SYS_ID");
		_param_component_id = param_find("MAV_COMP_ID");
		_param_system_type = param_find("MAV_TYPE");
		_param_use_hil_gps = param_find("MAV_USEHILGPS");
	}

	/* update system and component id */
	int32_t system_id;
	param_get(_param_system_id, &system_id);

	int32_t component_id;
	param_get(_param_component_id, &component_id);


	/* only allow system ID and component ID updates
	 * after reboot - not during operation */
	if (!_param_initialized) {
		if (system_id > 0 && system_id < 255) {
			mavlink_system.sysid = system_id;
		}

		if (component_id > 0 && component_id < 255) {
			mavlink_system.compid = component_id;
		}

		_param_initialized = true;
	}

	/* warn users that they need to reboot to take this
	 * into effect
	 */
	if (system_id != mavlink_system.sysid) {
		send_statustext_critical("Save params and reboot to change SYSID");
	}

	if (component_id != mavlink_system.compid) {
		send_statustext_critical("Save params and reboot to change COMPID");
	}

	int32_t system_type;
	param_get(_param_system_type, &system_type);

	if (system_type >= 0 && system_type < MAV_TYPE_ENUM_END) {
		mavlink_system.type = system_type;
	}

	int32_t use_hil_gps;
	param_get(_param_use_hil_gps, &use_hil_gps);

	_use_hil_gps = (bool)use_hil_gps;
}

int Mavlink::get_system_id()
{
	return mavlink_system.sysid;
}

int Mavlink::get_component_id()
{
	return mavlink_system.compid;
}

int Mavlink::mavlink_open_uart(int baud, const char *uart_name, struct termios *uart_config_original, bool *is_usb)
{
	/* process baud rate */
	int speed;

	switch (baud) {
	case 0:      speed = B0;      break;

	case 50:     speed = B50;     break;

	case 75:     speed = B75;     break;

	case 110:    speed = B110;    break;

	case 134:    speed = B134;    break;

	case 150:    speed = B150;    break;

	case 200:    speed = B200;    break;

	case 300:    speed = B300;    break;

	case 600:    speed = B600;    break;

	case 1200:   speed = B1200;   break;

	case 1800:   speed = B1800;   break;

	case 2400:   speed = B2400;   break;

	case 4800:   speed = B4800;   break;

	case 9600:   speed = B9600;   break;

	case 19200:  speed = B19200;  break;

	case 38400:  speed = B38400;  break;

	case 57600:  speed = B57600;  break;

	case 115200: speed = B115200; break;

	case 230400: speed = B230400; break;

	case 460800: speed = B460800; break;

	case 921600: speed = B921600; break;

	default:
		warnx("ERROR: Unsupported baudrate: %d\n\tsupported examples:\n\t9600, 19200, 38400, 57600\t\n115200\n230400\n460800\n921600\n",
		      baud);
		return -EINVAL;
	}

	/* open uart */
	_uart_fd = open(uart_name, O_RDWR | O_NOCTTY);

	if (_uart_fd < 0) {
		return _uart_fd;
	}


	/* Try to set baud rate */
	struct termios uart_config;
	int termios_state;
	*is_usb = false;

	/* Back up the original uart configuration to restore it after exit */
	if ((termios_state = tcgetattr(_uart_fd, uart_config_original)) < 0) {
		warnx("ERR GET CONF %s: %d\n", uart_name, termios_state);
		close(_uart_fd);
		return -1;
	}

	/* Fill the struct for the new configuration */
	tcgetattr(_uart_fd, &uart_config);

	/* Clear ONLCR flag (which appends a CR for every LF) */
	uart_config.c_oflag &= ~ONLCR;

	/* USB serial is indicated by /dev/ttyACM0*/
	if (strcmp(uart_name, "/dev/ttyACM0") != OK && strcmp(uart_name, "/dev/ttyACM1") != OK) {

		/* Set baud rate */
		if (cfsetispeed(&uart_config, speed) < 0 || cfsetospeed(&uart_config, speed) < 0) {
			warnx("ERR SET BAUD %s: %d\n", uart_name, termios_state);
			close(_uart_fd);
			return -1;
		}

	}

	if ((termios_state = tcsetattr(_uart_fd, TCSANOW, &uart_config)) < 0) {
		warnx("ERR SET CONF %s\n", uart_name);
		close(_uart_fd);
		return -1;
	}

	if (!_is_usb_uart) {
		/*
		 * Setup hardware flow control. If the port has no RTS pin this call will fail,
		 * which is not an issue, but requires a separate call so we can fail silently.
		 */
		(void)tcgetattr(_uart_fd, &uart_config);
		uart_config.c_cflag |= CRTS_IFLOW;
		(void)tcsetattr(_uart_fd, TCSANOW, &uart_config);

		/* setup output flow control */
		if (enable_flow_control(true)) {
			warnx("hardware flow control not supported");
		}
	}

	return _uart_fd;
}

int
Mavlink::enable_flow_control(bool enabled)
{
	// We can't do this on USB - skip
	if (_is_usb_uart) {
		return OK;
	}

	struct termios uart_config;

	int ret = tcgetattr(_uart_fd, &uart_config);

	if (enabled) {
		uart_config.c_cflag |= CRTSCTS;

	} else {
		uart_config.c_cflag &= ~CRTSCTS;
	}

	ret = tcsetattr(_uart_fd, TCSANOW, &uart_config);

	if (!ret) {
		_flow_control_enabled = enabled;
	}

	return ret;
}

int
Mavlink::set_hil_enabled(bool hil_enabled)
{
	int ret = OK;

	/* enable HIL */
	if (hil_enabled && !_hil_enabled) {
		_hil_enabled = true;
		float rate_mult = _datarate / 1000.0f;
		configure_stream("HIL_CONTROLS", 15.0f * rate_mult);
	}

	/* disable HIL */
	if (!hil_enabled && _hil_enabled) {
		_hil_enabled = false;
		configure_stream("HIL_CONTROLS", 0.0f);

	} else {
		ret = ERROR;
	}

	return ret;
}

void
Mavlink::send_message(const mavlink_message_t *msg)
{
	uint8_t buf[MAVLINK_MAX_PACKET_LEN];
<<<<<<< HEAD

	uint16_t len = mavlink_msg_to_send_buffer(buf, msg);
	mavlink_send_uart_bytes(_channel, buf, len);
}

void
Mavlink::handle_message(const mavlink_message_t *msg)
{
	/* handle packet with mission manager */
	_mission_manager->handle_message(msg);

=======

	uint16_t len = mavlink_msg_to_send_buffer(buf, msg);
	mavlink_send_uart_bytes(_channel, buf, len);
}

void
Mavlink::handle_message(const mavlink_message_t *msg)
{
	/* handle packet with mission manager */
	_mission_manager->handle_message(msg);

>>>>>>> 391a5c82
	/* handle packet with parameter component */
	mavlink_pm_message_handler(_channel, msg);

	if (get_forwarding_on()) {
		/* forward any messages to other mavlink instances */
		Mavlink::forward_message(msg, this);
	}
}

int
Mavlink::mavlink_pm_queued_send()
{
	if (_mavlink_param_queue_index < param_count()) {
		mavlink_pm_send_param(param_for_index(_mavlink_param_queue_index));
		_mavlink_param_queue_index++;
		return 0;

	} else {
		return 1;
	}
}

void Mavlink::mavlink_pm_start_queued_send()
{
	_mavlink_param_queue_index = 0;
}

int Mavlink::mavlink_pm_send_param_for_index(uint16_t index)
{
	return mavlink_pm_send_param(param_for_index(index));
}

int Mavlink::mavlink_pm_send_param_for_name(const char *name)
{
	return mavlink_pm_send_param(param_find(name));
}

int Mavlink::mavlink_pm_send_param(param_t param)
{
	if (param == PARAM_INVALID) { return 1; }

	/* buffers for param transmission */
	char name_buf[MAVLINK_MSG_PARAM_VALUE_FIELD_PARAM_ID_LEN];
	float val_buf;
	mavlink_message_t tx_msg;

	/* query parameter type */
	param_type_t type = param_type(param);
	/* copy parameter name */
	strncpy((char *)name_buf, param_name(param), MAVLINK_MSG_PARAM_VALUE_FIELD_PARAM_ID_LEN);

	/*
	 * Map onboard parameter type to MAVLink type,
	 * endianess matches (both little endian)
	 */
	uint8_t mavlink_type;

	if (type == PARAM_TYPE_INT32) {
		mavlink_type = MAVLINK_TYPE_INT32_T;

	} else if (type == PARAM_TYPE_FLOAT) {
		mavlink_type = MAVLINK_TYPE_FLOAT;

	} else {
		mavlink_type = MAVLINK_TYPE_FLOAT;
	}

	/*
	 * get param value, since MAVLink encodes float and int params in the same
	 * space during transmission, copy param onto float val_buf
	 */

	int ret;

	if ((ret = param_get(param, &val_buf)) != OK) {
		return ret;
	}

	mavlink_msg_param_value_pack_chan(mavlink_system.sysid,
					  mavlink_system.compid,
					  _channel,
					  &tx_msg,
					  name_buf,
					  val_buf,
					  mavlink_type,
					  param_count(),
					  param_get_index(param));
	send_message(&tx_msg);
	return OK;
}

void Mavlink::mavlink_pm_message_handler(const mavlink_channel_t chan, const mavlink_message_t *msg)
{
	switch (msg->msgid) {
	case MAVLINK_MSG_ID_PARAM_REQUEST_LIST: {
			mavlink_param_request_list_t req;
			mavlink_msg_param_request_list_decode(msg, &req);

			if (req.target_system == mavlink_system.sysid &&
			    (req.target_component == mavlink_system.compid || req.target_component == MAV_COMP_ID_ALL)) {
				/* Start sending parameters */
				mavlink_pm_start_queued_send();
<<<<<<< HEAD
				send_statustext("[mavlink pm] sending list");
=======
				send_statustext_info("[pm] sending list");
>>>>>>> 391a5c82
			}
		} break;

	case MAVLINK_MSG_ID_PARAM_SET: {

			/* Handle parameter setting */

			if (msg->msgid == MAVLINK_MSG_ID_PARAM_SET) {
				mavlink_param_set_t mavlink_param_set;
				mavlink_msg_param_set_decode(msg, &mavlink_param_set);

				if (mavlink_param_set.target_system == mavlink_system.sysid
				    && ((mavlink_param_set.target_component == mavlink_system.compid)
					|| (mavlink_param_set.target_component == MAV_COMP_ID_ALL))) {
					/* local name buffer to enforce null-terminated string */
					char name[MAVLINK_MSG_PARAM_VALUE_FIELD_PARAM_ID_LEN + 1];
					strncpy(name, mavlink_param_set.param_id, MAVLINK_MSG_PARAM_VALUE_FIELD_PARAM_ID_LEN);
					/* enforce null termination */
					name[MAVLINK_MSG_PARAM_VALUE_FIELD_PARAM_ID_LEN] = '\0';
					/* attempt to find parameter, set and send it */
					param_t param = param_find(name);

					if (param == PARAM_INVALID) {
						char buf[MAVLINK_MSG_STATUSTEXT_FIELD_TEXT_LEN];
						sprintf(buf, "[pm] unknown: %s", name);
<<<<<<< HEAD
						send_statustext(buf);
=======
						send_statustext_info(buf);
>>>>>>> 391a5c82

					} else {
						/* set and send parameter */
						param_set(param, &(mavlink_param_set.param_value));
						mavlink_pm_send_param(param);
					}
				}
			}
		} break;

	case MAVLINK_MSG_ID_PARAM_REQUEST_READ: {
			mavlink_param_request_read_t mavlink_param_request_read;
			mavlink_msg_param_request_read_decode(msg, &mavlink_param_request_read);

			if (mavlink_param_request_read.target_system == mavlink_system.sysid
			    && ((mavlink_param_request_read.target_component == mavlink_system.compid)
				|| (mavlink_param_request_read.target_component == MAV_COMP_ID_ALL))) {
				/* when no index is given, loop through string ids and compare them */
				if (mavlink_param_request_read.param_index == -1) {
					/* local name buffer to enforce null-terminated string */
					char name[MAVLINK_MSG_PARAM_VALUE_FIELD_PARAM_ID_LEN + 1];
					strncpy(name, mavlink_param_request_read.param_id, MAVLINK_MSG_PARAM_VALUE_FIELD_PARAM_ID_LEN);
					/* enforce null termination */
					name[MAVLINK_MSG_PARAM_VALUE_FIELD_PARAM_ID_LEN] = '\0';
					/* attempt to find parameter and send it */
					mavlink_pm_send_param_for_name(name);

				} else {
					/* when index is >= 0, send this parameter again */
					mavlink_pm_send_param_for_index(mavlink_param_request_read.param_index);
				}
			}

		} break;
	}
}

int
<<<<<<< HEAD
Mavlink::send_statustext(const char *string)
{
	return send_statustext(MAV_SEVERITY_INFO, string);
}

int
Mavlink::send_statustext(enum MAV_SEVERITY severity, const char *string)
{
	const int len = MAVLINK_MSG_STATUSTEXT_FIELD_TEXT_LEN;
	mavlink_statustext_t statustext;
	statustext.severity = severity;
=======
Mavlink::send_statustext_info(const char *string)
{
	return send_statustext(MAVLINK_IOC_SEND_TEXT_INFO, string);
}

int
Mavlink::send_statustext_critical(const char *string)
{
	return send_statustext(MAVLINK_IOC_SEND_TEXT_CRITICAL, string);
}

int
Mavlink::send_statustext_emergency(const char *string)
{
	return send_statustext(MAVLINK_IOC_SEND_TEXT_EMERGENCY, string);
}

int
Mavlink::send_statustext(unsigned severity, const char *string)
{
	const int len = MAVLINK_MSG_STATUSTEXT_FIELD_TEXT_LEN;
	mavlink_statustext_t statustext;
>>>>>>> 391a5c82

	int i = 0;

	while (i < len - 1) {
		statustext.text[i] = string[i];

		if (string[i] == '\0') {
			break;
		}

		i++;
	}

	if (i > 1) {
		/* Enforce null termination */
		statustext.text[i] = '\0';

		/* Map severity */
		switch (severity) {
		case MAVLINK_IOC_SEND_TEXT_INFO:
			statustext.severity = MAV_SEVERITY_INFO;
			break;

		case MAVLINK_IOC_SEND_TEXT_CRITICAL:
			statustext.severity = MAV_SEVERITY_CRITICAL;
			break;

		case MAVLINK_IOC_SEND_TEXT_EMERGENCY:
			statustext.severity = MAV_SEVERITY_EMERGENCY;
			break;
		}

		mavlink_msg_statustext_send(_channel, statustext.severity, statustext.text);
		return OK;

	} else {
		return ERROR;
	}
}

MavlinkOrbSubscription *Mavlink::add_orb_subscription(const orb_id_t topic)
{
	/* check if already subscribed to this topic */
	MavlinkOrbSubscription *sub;

	LL_FOREACH(_subscriptions, sub) {
		if (sub->get_topic() == topic) {
			/* already subscribed */
			return sub;
		}
	}

	/* add new subscription */
	MavlinkOrbSubscription *sub_new = new MavlinkOrbSubscription(topic);

	LL_APPEND(_subscriptions, sub_new);

	return sub_new;
}

int
Mavlink::configure_stream(const char *stream_name, const float rate)
{
	/* calculate interval in us, 0 means disabled stream */
	unsigned int interval = (rate > 0.0f) ? (1000000.0f / rate) : 0;

	/* search if stream exists */
	MavlinkStream *stream;
	LL_FOREACH(_streams, stream) {
		if (strcmp(stream_name, stream->get_name()) == 0) {
			if (interval > 0) {
				/* set new interval */
				stream->set_interval(interval);

			} else {
				/* delete stream */
				LL_DELETE(_streams, stream);
				delete stream;
				warnx("deleted stream %s", stream->get_name());
			}

			return OK;
		}
	}

	if (interval == 0) {
		/* stream was not active and is requested to be disabled, do nothing */
		return OK;
	}

	/* search for stream with specified name in supported streams list */
	for (unsigned int i = 0; streams_list[i] != nullptr; i++) {

		if (strcmp(stream_name, streams_list[i]->get_name()) == 0) {
			/* create new instance */
			stream = streams_list[i]->new_instance();
			stream->set_channel(get_channel());
			stream->set_interval(interval);
			stream->subscribe(this);
			LL_APPEND(_streams, stream);

			return OK;
		}
	}

	/* if we reach here, the stream list does not contain the stream */
	warnx("stream %s not found", stream_name);

	return ERROR;
}

void
Mavlink::configure_stream_threadsafe(const char *stream_name, const float rate)
{
	/* orb subscription must be done from the main thread,
	 * set _subscribe_to_stream and _subscribe_to_stream_rate fields
	 * which polled in mavlink main loop */
	if (!_task_should_exit) {
		/* wait for previous subscription completion */
		while (_subscribe_to_stream != nullptr) {
			usleep(MAIN_LOOP_DELAY / 2);
		}

		/* copy stream name */
		unsigned n = strlen(stream_name) + 1;
		char *s = new char[n];
		strcpy(s, stream_name);

		/* set subscription task */
		_subscribe_to_stream_rate = rate;
		_subscribe_to_stream = s;

		/* wait for subscription */
		do {
			usleep(MAIN_LOOP_DELAY / 2);
		} while (_subscribe_to_stream != nullptr);
	}
}

int
Mavlink::message_buffer_init(int size)
{

	_message_buffer.size = size;
	_message_buffer.write_ptr = 0;
	_message_buffer.read_ptr = 0;
	_message_buffer.data = (char *)malloc(_message_buffer.size);

	int ret;

	if (_message_buffer.data == 0) {
		ret = ERROR;
		_message_buffer.size = 0;

	} else {
		ret = OK;
	}

	return ret;
}

void
Mavlink::message_buffer_destroy()
{
	_message_buffer.size = 0;
	_message_buffer.write_ptr = 0;
	_message_buffer.read_ptr = 0;
	free(_message_buffer.data);
}

int
Mavlink::message_buffer_count()
{
	int n = _message_buffer.write_ptr - _message_buffer.read_ptr;

	if (n < 0) {
		n += _message_buffer.size;
	}

	return n;
}

int
Mavlink::message_buffer_is_empty()
{
	return _message_buffer.read_ptr == _message_buffer.write_ptr;
}


bool
Mavlink::message_buffer_write(const void *ptr, int size)
{
	// bytes available to write
	int available = _message_buffer.read_ptr - _message_buffer.write_ptr - 1;

	if (available < 0) {
		available += _message_buffer.size;
	}

	if (size > available) {
		// buffer overflow
		return false;
	}

	char *c = (char *) ptr;
	int n = _message_buffer.size - _message_buffer.write_ptr;	// bytes to end of the buffer

	if (n < size) {
		// message goes over end of the buffer
		memcpy(&(_message_buffer.data[_message_buffer.write_ptr]), c, n);
		_message_buffer.write_ptr = 0;

	} else {
		n = 0;
	}

	// now: n = bytes already written
	int p = size - n;	// number of bytes to write
	memcpy(&(_message_buffer.data[_message_buffer.write_ptr]), &(c[n]), p);
	_message_buffer.write_ptr = (_message_buffer.write_ptr + p) % _message_buffer.size;
	return true;
}

int
Mavlink::message_buffer_get_ptr(void **ptr, bool *is_part)
{
	// bytes available to read
	int available = _message_buffer.write_ptr - _message_buffer.read_ptr;

	if (available == 0) {
		return 0;	// buffer is empty
	}

	int n = 0;

	if (available > 0) {
		// read pointer is before write pointer, all available bytes can be read
		n = available;
		*is_part = false;

	} else {
		// read pointer is after write pointer, read bytes from read_ptr to end of the buffer
		n = _message_buffer.size - _message_buffer.read_ptr;
		*is_part = _message_buffer.write_ptr > 0;
	}

	*ptr = &(_message_buffer.data[_message_buffer.read_ptr]);
	return n;
}

void
Mavlink::message_buffer_mark_read(int n)
{
	_message_buffer.read_ptr = (_message_buffer.read_ptr + n) % _message_buffer.size;
}

void
Mavlink::pass_message(const mavlink_message_t *msg)
{
	if (_passing_on) {
		/* size is 8 bytes plus variable payload */
		int size = MAVLINK_NUM_NON_PAYLOAD_BYTES + msg->len;
		pthread_mutex_lock(&_message_buffer_mutex);
		message_buffer_write(msg, size);
		pthread_mutex_unlock(&_message_buffer_mutex);
	}
}

float
Mavlink::get_rate_mult()
{
	return _datarate / 1000.0f;
}

int
Mavlink::task_main(int argc, char *argv[])
{
	int ch;
	_baudrate = 57600;
	_datarate = 0;
	_mode = MAVLINK_MODE_NORMAL;

	/* work around some stupidity in task_create's argv handling */
	argc -= 2;
	argv += 2;

	/* don't exit from getopt loop to leave getopt global variables in consistent state,
	 * set error flag instead */
	bool err_flag = false;

	while ((ch = getopt(argc, argv, "b:r:d:m:fpvwx")) != EOF) {
		switch (ch) {
		case 'b':
			_baudrate = strtoul(optarg, NULL, 10);

			if (_baudrate < 9600 || _baudrate > 921600) {
				warnx("invalid baud rate '%s'", optarg);
				err_flag = true;
			}

			break;

		case 'r':
			_datarate = strtoul(optarg, NULL, 10);

			if (_datarate < 10 || _datarate > MAX_DATA_RATE) {
				warnx("invalid data rate '%s'", optarg);
				err_flag = true;
			}

			break;

		case 'd':
			_device_name = optarg;
			break;

//		case 'e':
//			mavlink_link_termination_allowed = true;
//			break;

		case 'm':
			if (strcmp(optarg, "custom") == 0) {
				_mode = MAVLINK_MODE_CUSTOM;

			} else if (strcmp(optarg, "camera") == 0) {
				_mode = MAVLINK_MODE_CAMERA;
			}

			break;

		case 'f':
			_forwarding_on = true;
			break;

		case 'p':
			_passing_on = true;
			break;

		case 'v':
			_verbose = true;
			break;

		case 'w':
			_wait_to_transmit = true;
			break;

		case 'x':
			_ftp_on = true;
			break;

		default:
			err_flag = true;
			break;
		}
	}

	if (err_flag) {
		usage();
		return ERROR;
	}

	if (_datarate == 0) {
		/* convert bits to bytes and use 1/2 of bandwidth by default */
		_datarate = _baudrate / 20;
	}

	if (_datarate > MAX_DATA_RATE) {
		_datarate = MAX_DATA_RATE;
	}

	if (Mavlink::instance_exists(_device_name, this)) {
		warnx("mavlink instance for %s already running", _device_name);
		return ERROR;
	}

	/* inform about mode */
	switch (_mode) {
	case MAVLINK_MODE_NORMAL:
		warnx("mode: NORMAL");
		break;

	case MAVLINK_MODE_CUSTOM:
		warnx("mode: CUSTOM");
		break;

	case MAVLINK_MODE_CAMERA:
		warnx("mode: CAMERA");
		break;

	default:
		warnx("ERROR: Unknown mode");
		break;
	}

	warnx("data rate: %d Bytes/s, port: %s, baud: %d", _datarate, _device_name, _baudrate);

	/* flush stdout in case MAVLink is about to take it over */
	fflush(stdout);

	struct termios uart_config_original;

	/* default values for arguments */
	_uart_fd = mavlink_open_uart(_baudrate, _device_name, &uart_config_original, &_is_usb_uart);

	if (_uart_fd < 0) {
		warn("could not open %s", _device_name);
		return ERROR;
	}

	/* initialize mavlink text message buffering */
	mavlink_logbuffer_init(&_logbuffer, 5);

	/* if we are passing on mavlink messages, we need to prepare a buffer for this instance */
	if (_passing_on || _ftp_on) {
		/* initialize message buffer if multiplexing is on or its needed for FTP.
		 * make space for two messages plus off-by-one space as we use the empty element
		 * marker ring buffer approach.
		 */
		if (OK != message_buffer_init(2 * MAVLINK_MAX_PACKET_LEN + 2)) {
			errx(1, "can't allocate message buffer, exiting");
		}

		/* initialize message buffer mutex */
		pthread_mutex_init(&_message_buffer_mutex, NULL);
	}

	/* create the device node that's used for sending text log messages, etc. */
	register_driver(MAVLINK_LOG_DEVICE, &fops, 0666, NULL);

	/* initialize logging device */
	_mavlink_fd = open(MAVLINK_LOG_DEVICE, 0);

	/* Initialize system properties */
	mavlink_update_system();

	/* start the MAVLink receiver */
	_receive_thread = MavlinkReceiver::receive_start(this);

	_mission_result_sub = orb_subscribe(ORB_ID(mission_result));

	/* create mission manager */
	_mission_manager = new MavlinkMissionManager(this);
	_mission_manager->set_verbose(_verbose);

	_task_running = true;

	MavlinkOrbSubscription *param_sub = add_orb_subscription(ORB_ID(parameter_update));
	uint64_t param_time = 0;
	MavlinkOrbSubscription *status_sub = add_orb_subscription(ORB_ID(vehicle_status));
	uint64_t status_time = 0;

	struct vehicle_status_s status;
	status_sub->update(&status_time, &status);

	MavlinkCommandsStream commands_stream(this, _channel);

	/* add default streams depending on mode and intervals depending on datarate */
	float rate_mult = get_rate_mult();

	configure_stream("HEARTBEAT", 1.0f);

	switch (_mode) {
	case MAVLINK_MODE_NORMAL:
		configure_stream("SYS_STATUS", 1.0f);
		configure_stream("GPS_GLOBAL_ORIGIN", 0.5f);
		configure_stream("HIGHRES_IMU", 1.0f * rate_mult);
		configure_stream("ATTITUDE", 10.0f * rate_mult);
		configure_stream("VFR_HUD", 8.0f * rate_mult);
		configure_stream("GPS_RAW_INT", 1.0f * rate_mult);
		configure_stream("GLOBAL_POSITION_INT", 3.0f * rate_mult);
		configure_stream("LOCAL_POSITION_NED", 3.0f * rate_mult);
		configure_stream("RC_CHANNELS_RAW", 1.0f * rate_mult);
		configure_stream("NAMED_VALUE_FLOAT", 1.0f * rate_mult);
		configure_stream("GLOBAL_POSITION_SETPOINT_INT", 3.0f * rate_mult);
		configure_stream("ROLL_PITCH_YAW_THRUST_SETPOINT", 3.0f * rate_mult);
		configure_stream("DISTANCE_SENSOR", 0.5f);
		break;

	case MAVLINK_MODE_CAMERA:
		configure_stream("SYS_STATUS", 1.0f);
		configure_stream("ATTITUDE", 15.0f * rate_mult);
		configure_stream("GLOBAL_POSITION_INT", 15.0f * rate_mult);
		configure_stream("CAMERA_CAPTURE", 1.0f);
		break;

	default:
		break;
	}

	/* don't send parameters on startup without request */
	_mavlink_param_queue_index = param_count();

	MavlinkRateLimiter fast_rate_limiter(30000.0f / rate_mult);

	/* set main loop delay depending on data rate to minimize CPU overhead */
	_main_loop_delay = MAIN_LOOP_DELAY / rate_mult;

	/* now the instance is fully initialized and we can bump the instance count */
	LL_APPEND(_mavlink_instances, this);

	while (!_task_should_exit) {
		/* main loop */
		usleep(_main_loop_delay);

		perf_begin(_loop_perf);

		hrt_abstime t = hrt_absolute_time();

		if (param_sub->update(&param_time, nullptr)) {
			/* parameters updated */
			mavlink_update_system();
		}

		if (status_sub->update(&status_time, &status)) {
			/* switch HIL mode if required */
			set_hil_enabled(status.hil_state == HIL_STATE_ON);
		}

		/* update commands stream */
		commands_stream.update(t);

		/* check for requested subscriptions */
		if (_subscribe_to_stream != nullptr) {
			if (OK == configure_stream(_subscribe_to_stream, _subscribe_to_stream_rate)) {
				if (_subscribe_to_stream_rate > 0.0f) {
					warnx("stream %s on device %s enabled with rate %.1f Hz", _subscribe_to_stream, _device_name,
					      (double)_subscribe_to_stream_rate);

				} else {
					warnx("stream %s on device %s disabled", _subscribe_to_stream, _device_name);
				}

			} else {
				warnx("stream %s on device %s not found", _subscribe_to_stream, _device_name);
			}

			delete _subscribe_to_stream;
			_subscribe_to_stream = nullptr;
		}

		/* update streams */
		MavlinkStream *stream;
		LL_FOREACH(_streams, stream) {
			stream->update(t);
		}

		if (fast_rate_limiter.check(t)) {
			mavlink_pm_queued_send();
			_mission_manager->eventloop();

			if (!mavlink_logbuffer_is_empty(&_logbuffer)) {
				struct mavlink_logmessage msg;
				int lb_ret = mavlink_logbuffer_read(&_logbuffer, &msg);

				if (lb_ret == OK) {
<<<<<<< HEAD
					send_statustext(msg.text);
=======
					send_statustext(msg.severity, msg.text);
>>>>>>> 391a5c82
				}
			}
		}

		/* pass messages from other UARTs or FTP worker */
		if (_passing_on || _ftp_on) {

			bool is_part;
			uint8_t *read_ptr;
			uint8_t *write_ptr;

			pthread_mutex_lock(&_message_buffer_mutex);
			int available = message_buffer_get_ptr((void **)&read_ptr, &is_part);
			pthread_mutex_unlock(&_message_buffer_mutex);

			if (available > 0) {
				// Reconstruct message from buffer

				mavlink_message_t msg;
				write_ptr = (uint8_t *)&msg;

				// Pull a single message from the buffer
				size_t read_count = available;

				if (read_count > sizeof(mavlink_message_t)) {
					read_count = sizeof(mavlink_message_t);
				}

				memcpy(write_ptr, read_ptr, read_count);

				// We hold the mutex until after we complete the second part of the buffer. If we don't
				// we may end up breaking the empty slot overflow detection semantics when we mark the
				// possibly partial read below.
				pthread_mutex_lock(&_message_buffer_mutex);

				message_buffer_mark_read(read_count);

				/* write second part of buffer if there is some */
				if (is_part && read_count < sizeof(mavlink_message_t)) {
					write_ptr += read_count;
					available = message_buffer_get_ptr((void **)&read_ptr, &is_part);
					read_count = sizeof(mavlink_message_t) - read_count;
					memcpy(write_ptr, read_ptr, read_count);
					message_buffer_mark_read(available);
				}

				pthread_mutex_unlock(&_message_buffer_mutex);

				_mavlink_resend_uart(_channel, &msg);
			}
		}

<<<<<<< HEAD
=======
		/* update TX/RX rates*/
		if (t > _bytes_timestamp + 1000000) {
			if (_bytes_timestamp != 0) {
				float dt = (t - _bytes_timestamp) / 1000.0f;
				_rate_tx = _bytes_tx / dt;
				_rate_txerr = _bytes_txerr / dt;
				_rate_rx = _bytes_rx / dt;
				_bytes_tx = 0;
				_bytes_txerr = 0;
				_bytes_rx = 0;
			}
			_bytes_timestamp = t;
		}

>>>>>>> 391a5c82
		perf_end(_loop_perf);
	}

	delete _mission_manager;

	delete _subscribe_to_stream;
	_subscribe_to_stream = nullptr;

	/* delete streams */
	MavlinkStream *stream_to_del = nullptr;
	MavlinkStream *stream_next = _streams;

	while (stream_next != nullptr) {
		stream_to_del = stream_next;
		stream_next = stream_to_del->next;
		delete stream_to_del;
	}

	_streams = nullptr;

	/* delete subscriptions */
	MavlinkOrbSubscription *sub_to_del = nullptr;
	MavlinkOrbSubscription *sub_next = _subscriptions;

	while (sub_next != nullptr) {
		sub_to_del = sub_next;
		sub_next = sub_to_del->next;
		delete sub_to_del;
	}

	_subscriptions = nullptr;

	warnx("waiting for UART receive thread");

	/* wait for threads to complete */
	pthread_join(_receive_thread, NULL);

	/* reset the UART flags to original state */
	tcsetattr(_uart_fd, TCSANOW, &uart_config_original);

	/* close UART */
	close(_uart_fd);

	/* close mavlink logging device */
	close(_mavlink_fd);

	if (_passing_on || _ftp_on) {
		message_buffer_destroy();
		pthread_mutex_destroy(&_message_buffer_mutex);
	}

	/* destroy log buffer */
	mavlink_logbuffer_destroy(&_logbuffer);

	warnx("exiting");
	_task_running = false;

	return OK;
}

int Mavlink::start_helper(int argc, char *argv[])
{
	/* create the instance in task context */
	Mavlink *instance = new Mavlink();

	int res;

	if (!instance) {

		/* out of memory */
		res = -ENOMEM;
		warnx("OUT OF MEM");

	} else {
		/* this will actually only return once MAVLink exits */
		res = instance->task_main(argc, argv);

		/* delete instance on main thread end */
		delete instance;
	}

	return res;
}

int
Mavlink::start(int argc, char *argv[])
{
	// Wait for the instance count to go up one
	// before returning to the shell
	int ic = Mavlink::instance_count();

	// Instantiate thread
	char buf[24];
	sprintf(buf, "mavlink_if%d", ic);

	// This is where the control flow splits
	// between the starting task and the spawned
	// task - start_helper() only returns
	// when the started task exits.
	task_spawn_cmd(buf,
		       SCHED_DEFAULT,
		       SCHED_PRIORITY_DEFAULT,
		       2700,
		       (main_t)&Mavlink::start_helper,
		       (const char **)argv);

	// Ensure that this shell command
	// does not return before the instance
	// is fully initialized. As this is also
	// the only path to create a new instance,
	// this is effectively a lock on concurrent
	// instance starting. XXX do a real lock.

	// Sleep 500 us between each attempt
	const unsigned sleeptime = 500;

	// Wait 100 ms max for the startup.
	const unsigned limit = 100 * 1000 / sleeptime;

	unsigned count = 0;

	while (ic == Mavlink::instance_count() && count < limit) {
		::usleep(sleeptime);
		count++;
	}

	return OK;
}

void
Mavlink::display_status()
{

	if (_rstatus.heartbeat_time > 0) {
		printf("\tGCS heartbeat:\t%llu us ago\n", hrt_elapsed_time(&_rstatus.heartbeat_time));
	}

	if (_rstatus.timestamp > 0) {

		printf("\ttype:\t\t");

		switch (_rstatus.type) {
		case TELEMETRY_STATUS_RADIO_TYPE_3DR_RADIO:
			printf("3DR RADIO\n");
			break;

		default:
			printf("UNKNOWN RADIO\n");
			break;
		}

		printf("\trssi:\t\t%d\n", _rstatus.rssi);
		printf("\tremote rssi:\t%u\n", _rstatus.remote_rssi);
		printf("\ttxbuf:\t\t%u\n", _rstatus.txbuf);
		printf("\tnoise:\t\t%d\n", _rstatus.noise);
		printf("\tremote noise:\t%u\n", _rstatus.remote_noise);
		printf("\trx errors:\t%u\n", _rstatus.rxerrors);
		printf("\tfixed:\t\t%u\n", _rstatus.fixed);

	} else {
		printf("\tno telem status.\n");
	}
	printf("\trates:\n");
	printf("\ttx: %.3f kB/s\n", (double)_rate_tx);
	printf("\ttxerr: %.3f kB/s\n", (double)_rate_txerr);
	printf("\trx: %.3f kB/s\n", (double)_rate_rx);
}

int
Mavlink::stream_command(int argc, char *argv[])
{
	const char *device_name = DEFAULT_DEVICE_NAME;
	float rate = -1.0f;
	const char *stream_name = nullptr;

	argc -= 2;
	argv += 2;

	/* don't exit from getopt loop to leave getopt global variables in consistent state,
	 * set error flag instead */
	bool err_flag = false;

	int i = 0;

	while (i < argc) {

		if (0 == strcmp(argv[i], "-r") && i < argc - 1) {
			rate = strtod(argv[i + 1], nullptr);

			if (rate < 0.0f) {
				err_flag = true;
			}

			i++;

		} else if (0 == strcmp(argv[i], "-d") && i < argc - 1) {
			device_name = argv[i + 1];
			i++;

		} else if (0 == strcmp(argv[i], "-s") && i < argc - 1) {
			stream_name = argv[i + 1];
			i++;

		} else {
			err_flag = true;
		}

		i++;
	}

	if (!err_flag && rate >= 0.0f && stream_name != nullptr) {
		Mavlink *inst = get_instance_for_device(device_name);

		if (inst != nullptr) {
			inst->configure_stream_threadsafe(stream_name, rate);

		} else {

			// If the link is not running we should complain, but not fall over
			// because this is so easy to get wrong and not fatal. Warning is sufficient.
			errx(0, "mavlink for device %s is not running", device_name);
		}

	} else {
		errx(1, "usage: mavlink stream [-d device] -s stream -r rate");
	}

	return OK;
}

static void usage()
{
	warnx("usage: mavlink {start|stop-all|stream} [-d device] [-b baudrate]\n\t[-r rate][-m mode] [-s stream] [-f] [-p] [-v] [-w] [-x]");
}

int mavlink_main(int argc, char *argv[])
{
	if (argc < 2) {
		usage();
		exit(1);
	}

	if (!strcmp(argv[1], "start")) {
		return Mavlink::start(argc, argv);

	} else if (!strcmp(argv[1], "stop")) {
		warnx("mavlink stop is deprecated, use stop-all instead");
		usage();
		exit(1);

	} else if (!strcmp(argv[1], "stop-all")) {
		return Mavlink::destroy_all_instances();

	} else if (!strcmp(argv[1], "status")) {
		return Mavlink::get_status_all_instances();

	} else if (!strcmp(argv[1], "stream")) {
		return Mavlink::stream_command(argc, argv);

	} else {
		usage();
		exit(1);
	}

	return 0;
}<|MERGE_RESOLUTION|>--- conflicted
+++ resolved
@@ -794,7 +794,6 @@
 Mavlink::send_message(const mavlink_message_t *msg)
 {
 	uint8_t buf[MAVLINK_MAX_PACKET_LEN];
-<<<<<<< HEAD
 
 	uint16_t len = mavlink_msg_to_send_buffer(buf, msg);
 	mavlink_send_uart_bytes(_channel, buf, len);
@@ -806,19 +805,6 @@
 	/* handle packet with mission manager */
 	_mission_manager->handle_message(msg);
 
-=======
-
-	uint16_t len = mavlink_msg_to_send_buffer(buf, msg);
-	mavlink_send_uart_bytes(_channel, buf, len);
-}
-
-void
-Mavlink::handle_message(const mavlink_message_t *msg)
-{
-	/* handle packet with mission manager */
-	_mission_manager->handle_message(msg);
-
->>>>>>> 391a5c82
 	/* handle packet with parameter component */
 	mavlink_pm_message_handler(_channel, msg);
 
@@ -921,11 +907,7 @@
 			    (req.target_component == mavlink_system.compid || req.target_component == MAV_COMP_ID_ALL)) {
 				/* Start sending parameters */
 				mavlink_pm_start_queued_send();
-<<<<<<< HEAD
-				send_statustext("[mavlink pm] sending list");
-=======
 				send_statustext_info("[pm] sending list");
->>>>>>> 391a5c82
 			}
 		} break;
 
@@ -951,11 +933,7 @@
 					if (param == PARAM_INVALID) {
 						char buf[MAVLINK_MSG_STATUSTEXT_FIELD_TEXT_LEN];
 						sprintf(buf, "[pm] unknown: %s", name);
-<<<<<<< HEAD
-						send_statustext(buf);
-=======
 						send_statustext_info(buf);
->>>>>>> 391a5c82
 
 					} else {
 						/* set and send parameter */
@@ -994,42 +972,28 @@
 }
 
 int
-<<<<<<< HEAD
-Mavlink::send_statustext(const char *string)
-{
-	return send_statustext(MAV_SEVERITY_INFO, string);
-}
-
-int
-Mavlink::send_statustext(enum MAV_SEVERITY severity, const char *string)
+Mavlink::send_statustext_info(const char *string)
+{
+	return send_statustext(MAVLINK_IOC_SEND_TEXT_INFO, string);
+}
+
+int
+Mavlink::send_statustext_critical(const char *string)
+{
+	return send_statustext(MAVLINK_IOC_SEND_TEXT_CRITICAL, string);
+}
+
+int
+Mavlink::send_statustext_emergency(const char *string)
+{
+	return send_statustext(MAVLINK_IOC_SEND_TEXT_EMERGENCY, string);
+}
+
+int
+Mavlink::send_statustext(unsigned severity, const char *string)
 {
 	const int len = MAVLINK_MSG_STATUSTEXT_FIELD_TEXT_LEN;
 	mavlink_statustext_t statustext;
-	statustext.severity = severity;
-=======
-Mavlink::send_statustext_info(const char *string)
-{
-	return send_statustext(MAVLINK_IOC_SEND_TEXT_INFO, string);
-}
-
-int
-Mavlink::send_statustext_critical(const char *string)
-{
-	return send_statustext(MAVLINK_IOC_SEND_TEXT_CRITICAL, string);
-}
-
-int
-Mavlink::send_statustext_emergency(const char *string)
-{
-	return send_statustext(MAVLINK_IOC_SEND_TEXT_EMERGENCY, string);
-}
-
-int
-Mavlink::send_statustext(unsigned severity, const char *string)
-{
-	const int len = MAVLINK_MSG_STATUSTEXT_FIELD_TEXT_LEN;
-	mavlink_statustext_t statustext;
->>>>>>> 391a5c82
 
 	int i = 0;
 
@@ -1585,11 +1549,7 @@
 				int lb_ret = mavlink_logbuffer_read(&_logbuffer, &msg);
 
 				if (lb_ret == OK) {
-<<<<<<< HEAD
-					send_statustext(msg.text);
-=======
 					send_statustext(msg.severity, msg.text);
->>>>>>> 391a5c82
 				}
 			}
 		}
@@ -1642,8 +1602,6 @@
 			}
 		}
 
-<<<<<<< HEAD
-=======
 		/* update TX/RX rates*/
 		if (t > _bytes_timestamp + 1000000) {
 			if (_bytes_timestamp != 0) {
@@ -1658,7 +1616,6 @@
 			_bytes_timestamp = t;
 		}
 
->>>>>>> 391a5c82
 		perf_end(_loop_perf);
 	}
 
