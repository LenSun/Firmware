--- conflicted
+++ resolved
@@ -93,21 +93,12 @@
 	float aux4;			/**< default function: camera roll */
 	float aux5;			/**< default function: payload drop */
 
-<<<<<<< HEAD
-	switch_pos_t mode_switch;			/**< mode 3 position switch (mandatory): manual, assisted, auto */
-	switch_pos_t return_switch;			/**< land 2 position switch (mandatory): land, no effect */
-	switch_pos_t assisted_switch;			/**< assisted 2 position switch (optional): seatbelt, simple */
-	switch_pos_t loiter_switch;		/**< mission 2 position switch (optional): mission, loiter */
-	switch_pos_t afollow_switch;		/**< target buttons enable 2 position switch (optional): on, off */
-	switch_pos_t camera_follow_switch;		/**< camera follow enable 2 position switch (optional): on, off */
-=======
 	switch_pos_t mode_switch;			/**< main mode 3 position switch (mandatory): _MANUAL_, ASSIST, AUTO */
 	switch_pos_t return_switch;			/**< return to launch 2 position switch (mandatory): _NORMAL_, RTL */
 	switch_pos_t posctl_switch;			/**< position control 2 position switch (optional): _ALTCTL_, POSCTL */
 	switch_pos_t loiter_switch;			/**< loiter 2 position switch (optional): _MISSION_, LOITER */
 	switch_pos_t acro_switch;			/**< acro 2 position switch (optional): _MANUAL_, ACRO */
 	switch_pos_t follow_switch;			/**< follow 2 position switch (optional): _NORMAL_, FOLLOW */
->>>>>>> 7911386c
 }; /**< manual control inputs */
 
 /**
