/****************************************************************************
 *
 *   Copyright (C) 2013, 2014 PX4 Development Team. All rights reserved.
 *
 * Redistribution and use in source and binary forms, with or without
 * modification, are permitted provided that the following conditions
 * are met:
 *
 * 1. Redistributions of source code must retain the above copyright
 *    notice, this list of conditions and the following disclaimer.
 * 2. Redistributions in binary form must reproduce the above copyright
 *    notice, this list of conditions and the following disclaimer in
 *    the documentation and/or other materials provided with the
 *    distribution.
 * 3. Neither the name PX4 nor the names of its contributors may be
 *    used to endorse or promote products derived from this software
 *    without specific prior written permission.
 *
 * THIS SOFTWARE IS PROVIDED BY THE COPYRIGHT HOLDERS AND CONTRIBUTORS
 * "AS IS" AND ANY EXPRESS OR IMPLIED WARRANTIES, INCLUDING, BUT NOT
 * LIMITED TO, THE IMPLIED WARRANTIES OF MERCHANTABILITY AND FITNESS
 * FOR A PARTICULAR PURPOSE ARE DISCLAIMED. IN NO EVENT SHALL THE
 * COPYRIGHT OWNER OR CONTRIBUTORS BE LIABLE FOR ANY DIRECT, INDIRECT,
 * INCIDENTAL, SPECIAL, EXEMPLARY, OR CONSEQUENTIAL DAMAGES (INCLUDING,
 * BUT NOT LIMITED TO, PROCUREMENT OF SUBSTITUTE GOODS OR SERVICES; LOSS
 * OF USE, DATA, OR PROFITS; OR BUSINESS INTERRUPTION) HOWEVER CAUSED
 * AND ON ANY THEORY OF LIABILITY, WHETHER IN CONTRACT, STRICT
 * LIABILITY, OR TORT (INCLUDING NEGLIGENCE OR OTHERWISE) ARISING IN
 * ANY WAY OUT OF THE USE OF THIS SOFTWARE, EVEN IF ADVISED OF THE
 * POSSIBILITY OF SUCH DAMAGE.
 *
 ****************************************************************************/

/**
 * @file position_estimator_inav_main.c
 * Model-identification based position estimator for multirotors
 *
 * @author Anton Babushkin <anton.babushkin@me.com>
 */

#include <unistd.h>
#include <stdlib.h>
#include <stdio.h>
#include <stdbool.h>
#include <fcntl.h>
#include <string.h>
#include <nuttx/config.h>
#include <nuttx/sched.h>
#include <sys/prctl.h>
#include <termios.h>
#include <math.h>
#include <uORB/uORB.h>
#include <uORB/topics/parameter_update.h>
#include <uORB/topics/actuator_controls.h>
#include <uORB/topics/actuator_armed.h>
#include <uORB/topics/sensor_combined.h>
#include <uORB/topics/vehicle_attitude.h>
#include <uORB/topics/vehicle_local_position.h>
#include <uORB/topics/vehicle_global_position.h>
#include <uORB/topics/vehicle_gps_position.h>
#include <uORB/topics/home_position.h>
#include <uORB/topics/optical_flow.h>
#include <mavlink/mavlink_log.h>
#include <poll.h>
#include <systemlib/err.h>
#include <geo/geo.h>
#include <systemlib/systemlib.h>
#include <drivers/drv_hrt.h>

#include "position_estimator_inav_params.h"
#include "inertial_filter.h"

#define MIN_VALID_W 0.00001f

static bool thread_should_exit = false; /**< Deamon exit flag */
static bool thread_running = false; /**< Deamon status flag */
static int position_estimator_inav_task; /**< Handle of deamon task / thread */
static bool verbose_mode = false;

static const hrt_abstime gps_topic_timeout = 1000000;		// GPS topic timeout = 1s
static const hrt_abstime flow_topic_timeout = 1000000;	// optical flow topic timeout = 1s
static const hrt_abstime sonar_timeout = 150000;	// sonar timeout = 150ms
static const hrt_abstime sonar_valid_timeout = 1000000;	// estimate sonar distance during this time after sonar loss
static const hrt_abstime xy_src_timeout = 2000000;	// estimate position during this time after position sources loss
static const uint32_t updates_counter_len = 1000000;
static const uint32_t pub_interval = 10000;	// limit publish rate to 100 Hz
static const float max_flow = 1.0f;	// max flow value that can be used, rad/s

__EXPORT int position_estimator_inav_main(int argc, char *argv[]);

int position_estimator_inav_thread_main(int argc, char *argv[]);

static void usage(const char *reason);

/**
 * Print the correct usage.
 */
static void usage(const char *reason)
{
	if (reason) {
		fprintf(stderr, "%s\n", reason);
	}

	fprintf(stderr, "usage: position_estimator_inav {start|stop|status} [-v]\n\n");
	exit(1);
}

/**
 * The position_estimator_inav_thread only briefly exists to start
 * the background job. The stack size assigned in the
 * Makefile does only apply to this management task.
 *
 * The actual stack size should be set in the call
 * to task_create().
 */
int position_estimator_inav_main(int argc, char *argv[])
{
	if (argc < 1) {
		usage("missing command");
	}

	if (!strcmp(argv[1], "start")) {
		if (thread_running) {
			warnx("already running");
			/* this is not an error */
			exit(0);
		}

		verbose_mode = false;

		if (argc > 1)
			if (!strcmp(argv[2], "-v")) {
				verbose_mode = true;
			}

		thread_should_exit = false;
		position_estimator_inav_task = task_spawn_cmd("position_estimator_inav",
					       SCHED_DEFAULT, SCHED_PRIORITY_MAX - 5, 4000,
					       position_estimator_inav_thread_main,
					       (argv) ? (const char **) &argv[2] : (const char **) NULL);
		exit(0);
	}

	if (!strcmp(argv[1], "stop")) {
		if (thread_running) {
			warnx("stop");
			thread_should_exit = true;

		} else {
			warnx("app not started");
		}

		exit(0);
	}

	if (!strcmp(argv[1], "status")) {
		if (thread_running) {
			warnx("app is running");

		} else {
			warnx("app not started");
		}

		exit(0);
	}

	usage("unrecognized command");
	exit(1);
}

void write_debug_log(const char *msg, float dt, float x_est[2], float y_est[2], float z_est[2], float x_est_prev[2], float y_est_prev[2], float z_est_prev[2], float acc[3], float corr_gps[3][2], float w_xy_gps_p, float w_xy_gps_v)
{
	FILE *f = fopen("/fs/microsd/inav.log", "a");

	if (f) {
		char *s = malloc(256);
		unsigned n = snprintf(s, 256, "%llu %s\n\tdt=%.5f x_est=[%.5f %.5f] y_est=[%.5f %.5f] z_est=[%.5f %.5f] x_est_prev=[%.5f %.5f] y_est_prev=[%.5f %.5f] z_est_prev=[%.5f %.5f]\n", hrt_absolute_time(), msg, dt, x_est[0], x_est[1], y_est[0], y_est[1], z_est[0], z_est[1], x_est_prev[0], x_est_prev[1], y_est_prev[0], y_est_prev[1], z_est_prev[0], z_est_prev[1]);
		fwrite(s, 1, n, f);
		n = snprintf(s, 256, "\tacc=[%.5f %.5f %.5f] gps_pos_corr=[%.5f %.5f %.5f] gps_vel_corr=[%.5f %.5f %.5f] w_xy_gps_p=%.5f w_xy_gps_v=%.5f\n", acc[0], acc[1], acc[2], corr_gps[0][0], corr_gps[1][0], corr_gps[2][0], corr_gps[0][1], corr_gps[1][1], corr_gps[2][1], w_xy_gps_p, w_xy_gps_v);
		fwrite(s, 1, n, f);
		free(s);
	}

	fsync(fileno(f));
	fclose(f);
}

/****************************************************************************
 * main
 ****************************************************************************/
int position_estimator_inav_thread_main(int argc, char *argv[])
{
	warnx("started");
	int mavlink_fd;
	mavlink_fd = open(MAVLINK_LOG_DEVICE, 0);
	mavlink_log_info(mavlink_fd, "[inav] started");

	float x_est[2] = { 0.0f, 0.0f };	// pos, vel
	float y_est[2] = { 0.0f, 0.0f };	// pos, vel
	float z_est[2] = { 0.0f, 0.0f };	// pos, vel

	float eph = 1.0;
	float epv = 1.0;

	float x_est_prev[2], y_est_prev[2], z_est_prev[2];
	memset(x_est_prev, 0, sizeof(x_est_prev));
	memset(y_est_prev, 0, sizeof(y_est_prev));
	memset(z_est_prev, 0, sizeof(z_est_prev));

	int baro_init_cnt = 0;
	int baro_init_num = 200;
	float baro_offset = 0.0f;		// baro offset for reference altitude, initialized on start, then adjusted
	float surface_offset = 0.0f;	// ground level offset from reference altitude
	float surface_offset_rate = 0.0f;	// surface offset change rate
	float alt_avg = 0.0f;
	bool landed = true;
	hrt_abstime landed_time = 0;

	hrt_abstime accel_timestamp = 0;
	hrt_abstime baro_timestamp = 0;

	bool ref_inited = false;
	hrt_abstime ref_init_start = 0;
	const hrt_abstime ref_init_delay = 1000000;	// wait for 1s after 3D fix
	struct map_projection_reference_s ref;
	memset(&ref, 0, sizeof(ref));
	hrt_abstime home_timestamp = 0;

	uint16_t accel_updates = 0;
	uint16_t baro_updates = 0;
	uint16_t gps_updates = 0;
	uint16_t attitude_updates = 0;
	uint16_t flow_updates = 0;

	hrt_abstime updates_counter_start = hrt_absolute_time();
	hrt_abstime pub_last = hrt_absolute_time();

	hrt_abstime t_prev = 0;

	/* acceleration in NED frame */
	float accel_NED[3] = { 0.0f, 0.0f, -CONSTANTS_ONE_G };

	/* store error when sensor updates, but correct on each time step to avoid jumps in estimated value */
	float acc[] = { 0.0f, 0.0f, 0.0f };	// N E D
	float acc_bias[] = { 0.0f, 0.0f, 0.0f };	// body frame
	float corr_baro = 0.0f;		// D
	float corr_gps[3][2] = {
		{ 0.0f, 0.0f },		// N (pos, vel)
		{ 0.0f, 0.0f },		// E (pos, vel)
		{ 0.0f, 0.0f },		// D (pos, vel)
	};
	float w_gps_xy = 1.0f;
	float w_gps_z = 1.0f;
	float corr_sonar = 0.0f;
	float corr_sonar_filtered = 0.0f;

	float corr_flow[] = { 0.0f, 0.0f };	// N E
	float w_flow = 0.0f;

	static float min_eph_epv = 2.0f;	// min EPH/EPV, used for weight calculation
	static float max_eph_epv = 10.0f;	// max EPH/EPV acceptable for estimation

	float sonar_prev = 0.0f;
	hrt_abstime flow_prev = 0;			// time of last flow measurement
	hrt_abstime sonar_time = 0;			// time of last sonar measurement (not filtered)
	hrt_abstime sonar_valid_time = 0;	// time of last sonar measurement used for correction (filtered)
	hrt_abstime xy_src_time = 0;		// time of last available position data

	bool gps_valid = false;			// GPS is valid
	bool sonar_valid = false;		// sonar is valid
	bool flow_valid = false;		// flow is valid
	bool flow_accurate = false;		// flow should be accurate (this flag not updated if flow_valid == false)

	/* declare and safely initialize all structs */
	struct actuator_controls_s actuator;
	memset(&actuator, 0, sizeof(actuator));
	struct actuator_armed_s armed;
	memset(&armed, 0, sizeof(armed));
	struct sensor_combined_s sensor;
	memset(&sensor, 0, sizeof(sensor));
	struct vehicle_gps_position_s gps;
	memset(&gps, 0, sizeof(gps));
	struct home_position_s home;
	memset(&home, 0, sizeof(home));
	struct vehicle_attitude_s att;
	memset(&att, 0, sizeof(att));
	struct vehicle_local_position_s local_pos;
	memset(&local_pos, 0, sizeof(local_pos));
	struct optical_flow_s flow;
	memset(&flow, 0, sizeof(flow));
	struct vehicle_global_position_s global_pos;
	memset(&global_pos, 0, sizeof(global_pos));

	/* subscribe */
	int parameter_update_sub = orb_subscribe(ORB_ID(parameter_update));
	int actuator_sub = orb_subscribe(ORB_ID_VEHICLE_ATTITUDE_CONTROLS);
	int armed_sub = orb_subscribe(ORB_ID(actuator_armed));
	int sensor_combined_sub = orb_subscribe(ORB_ID(sensor_combined));
	int vehicle_attitude_sub = orb_subscribe(ORB_ID(vehicle_attitude));
	int optical_flow_sub = orb_subscribe(ORB_ID(optical_flow));
	int vehicle_gps_position_sub = orb_subscribe(ORB_ID(vehicle_gps_position));
	int home_position_sub = orb_subscribe(ORB_ID(home_position));

	/* advertise */
	orb_advert_t vehicle_local_position_pub = orb_advertise(ORB_ID(vehicle_local_position), &local_pos);
	orb_advert_t vehicle_global_position_pub = -1;

	struct position_estimator_inav_params params;
	struct position_estimator_inav_param_handles pos_inav_param_handles;
	/* initialize parameter handles */
	parameters_init(&pos_inav_param_handles);

	/* first parameters read at start up */
	struct parameter_update_s param_update;
	orb_copy(ORB_ID(parameter_update), parameter_update_sub, &param_update); /* read from param topic to clear updated flag */
	/* first parameters update */
	parameters_update(&pos_inav_param_handles, &params);

	struct pollfd fds_init[1] = {
		{ .fd = sensor_combined_sub, .events = POLLIN },
	};

	/* wait for initial baro value */
	bool wait_baro = true;

	thread_running = true;

	while (wait_baro && !thread_should_exit) {
		int ret = poll(fds_init, 1, 1000);

		if (ret < 0) {
			/* poll error */
			mavlink_log_info(mavlink_fd, "[inav] poll error on init");

		} else if (ret > 0) {
			if (fds_init[0].revents & POLLIN) {
				orb_copy(ORB_ID(sensor_combined), sensor_combined_sub, &sensor);

				if (wait_baro && sensor.baro_timestamp != baro_timestamp) {
					baro_timestamp = sensor.baro_timestamp;

					/* mean calculation over several measurements */
					if (baro_init_cnt < baro_init_num) {
						if (isfinite(sensor.baro_alt_meter)) {
							baro_offset += sensor.baro_alt_meter;
							baro_init_cnt++;
						}

					} else {
						wait_baro = false;
						baro_offset /= (float) baro_init_cnt;
						warnx("baro offs: %.2f", baro_offset);
						mavlink_log_info(mavlink_fd, "[inav] baro offs: %.2f", baro_offset);
						local_pos.z_valid = true;
						local_pos.v_z_valid = true;
					}
				}
			}
		}
	}

	/* main loop */
	struct pollfd fds[1] = {
		{ .fd = vehicle_attitude_sub, .events = POLLIN },
	};

	while (!thread_should_exit) {
		int ret = poll(fds, 1, 20); // wait maximal 20 ms = 50 Hz minimum rate
		hrt_abstime t = hrt_absolute_time();

		if (ret < 0) {
			/* poll error */
			mavlink_log_info(mavlink_fd, "[inav] poll error on init");
			continue;

		} else if (ret > 0) {
			/* act on attitude updates */

			/* vehicle attitude */
			orb_copy(ORB_ID(vehicle_attitude), vehicle_attitude_sub, &att);
			attitude_updates++;

			bool updated;

			/* parameter update */
			orb_check(parameter_update_sub, &updated);

			if (updated) {
				struct parameter_update_s update;
				orb_copy(ORB_ID(parameter_update), parameter_update_sub, &update);
				parameters_update(&pos_inav_param_handles, &params);
			}

			/* actuator */
			orb_check(actuator_sub, &updated);

			if (updated) {
				orb_copy(ORB_ID_VEHICLE_ATTITUDE_CONTROLS, actuator_sub, &actuator);
			}

			/* armed */
			orb_check(armed_sub, &updated);

			if (updated) {
				orb_copy(ORB_ID(actuator_armed), armed_sub, &armed);
			}

			/* sensor combined */
			orb_check(sensor_combined_sub, &updated);

			if (updated) {
				orb_copy(ORB_ID(sensor_combined), sensor_combined_sub, &sensor);

				if (sensor.accelerometer_timestamp != accel_timestamp) {
					if (att.R_valid) {
						/* correct accel bias */
						sensor.accelerometer_m_s2[0] -= acc_bias[0];
						sensor.accelerometer_m_s2[1] -= acc_bias[1];
						sensor.accelerometer_m_s2[2] -= acc_bias[2];

						/* transform acceleration vector from body frame to NED frame */
						for (int i = 0; i < 3; i++) {
							acc[i] = 0.0f;

							for (int j = 0; j < 3; j++) {
								acc[i] += att.R[i][j] * sensor.accelerometer_m_s2[j];
							}
						}

						acc[2] += CONSTANTS_ONE_G;

					} else {
						memset(acc, 0, sizeof(acc));
					}

					accel_timestamp = sensor.accelerometer_timestamp;
					accel_updates++;
				}

				if (sensor.baro_timestamp != baro_timestamp) {
					corr_baro = baro_offset - sensor.baro_alt_meter - z_est[0];
					baro_timestamp = sensor.baro_timestamp;
					baro_updates++;
				}
			}

			/* optical flow */
			orb_check(optical_flow_sub, &updated);

			if (updated) {
				orb_copy(ORB_ID(optical_flow), optical_flow_sub, &flow);

				/* calculate time from previous update */
				float flow_dt = flow_prev > 0 ? (flow.flow_timestamp - flow_prev) * 1e-6f : 0.1f;
				flow_prev = flow.flow_timestamp;

				if (flow.ground_distance_m > 0.31f && flow.ground_distance_m < 4.0f && att.R[2][2] > 0.7 && flow.ground_distance_m != sonar_prev) {
					sonar_time = t;
					sonar_prev = flow.ground_distance_m;
					corr_sonar = flow.ground_distance_m + surface_offset + z_est[0];
					corr_sonar_filtered += (corr_sonar - corr_sonar_filtered) * params.sonar_filt;

					if (fabsf(corr_sonar) > params.sonar_err) {
						/* correction is too large: spike or new ground level? */
						if (fabsf(corr_sonar - corr_sonar_filtered) > params.sonar_err) {
							/* spike detected, ignore */
							corr_sonar = 0.0f;
							sonar_valid = false;

						} else {
							/* new ground level */
							surface_offset -= corr_sonar;
							surface_offset_rate = 0.0f;
							corr_sonar = 0.0f;
							corr_sonar_filtered = 0.0f;
							sonar_valid_time = t;
							sonar_valid = true;
							local_pos.surface_bottom_timestamp = t;
							mavlink_log_info(mavlink_fd, "[inav] new surface level: %.2f", surface_offset);
						}

					} else {
						/* correction is ok, use it */
						sonar_valid_time = t;
						sonar_valid = true;
					}
				}

				float flow_q = flow.quality / 255.0f;
				float dist_bottom = - z_est[0] - surface_offset;

				if (dist_bottom > 0.3f && flow_q > params.flow_q_min && (t < sonar_valid_time + sonar_valid_timeout) && att.R[2][2] > 0.7) {
					/* distance to surface */
					float flow_dist = dist_bottom / att.R[2][2];
					/* check if flow if too large for accurate measurements */
					/* calculate estimated velocity in body frame */
					float body_v_est[2] = { 0.0f, 0.0f };

					for (int i = 0; i < 2; i++) {
						body_v_est[i] = att.R[0][i] * x_est[1] + att.R[1][i] * y_est[1] + att.R[2][i] * z_est[1];
					}

					/* set this flag if flow should be accurate according to current velocity and attitude rate estimate */
					flow_accurate = fabsf(body_v_est[1] / flow_dist - att.rollspeed) < max_flow &&
							fabsf(body_v_est[0] / flow_dist + att.pitchspeed) < max_flow;

					/* convert raw flow to angular flow (rad/s) */
					float flow_ang[2];
					flow_ang[0] = flow.flow_raw_x * params.flow_k / 1000.0f / flow_dt;
					flow_ang[1] = flow.flow_raw_y * params.flow_k / 1000.0f / flow_dt;
					/* flow measurements vector */
					float flow_m[3];
					flow_m[0] = -flow_ang[0] * flow_dist;
					flow_m[1] = -flow_ang[1] * flow_dist;
					flow_m[2] = z_est[1];
					/* velocity in NED */
					float flow_v[2] = { 0.0f, 0.0f };

					/* project measurements vector to NED basis, skip Z component */
					for (int i = 0; i < 2; i++) {
						for (int j = 0; j < 3; j++) {
							flow_v[i] += att.R[i][j] * flow_m[j];
						}
					}

					/* velocity correction */
					corr_flow[0] = flow_v[0] - x_est[1];
					corr_flow[1] = flow_v[1] - y_est[1];
					/* adjust correction weight */
					float flow_q_weight = (flow_q - params.flow_q_min) / (1.0f - params.flow_q_min);
					w_flow = att.R[2][2] * flow_q_weight / fmaxf(1.0f, flow_dist);

					/* if flow is not accurate, reduce weight for it */
					// TODO make this more fuzzy
					if (!flow_accurate) {
						w_flow *= 0.05f;
					}

					flow_valid = true;

					eph = fminf(eph, 0.1 / att.R[2][2] / flow_q * fmaxf(1.0f, flow_dist));	// under ideal conditions, on 1m distance assume EPH = 10cm

				} else {
					w_flow = 0.0f;
					flow_valid = false;
				}

				flow_updates++;
			}

			/* home position */
			orb_check(home_position_sub, &updated);

			if (updated) {
				orb_copy(ORB_ID(home_position), home_position_sub, &home);

				if (home.timestamp != home_timestamp) {
					home_timestamp = home.timestamp;

					double est_lat, est_lon;
					float est_alt;

					if (ref_inited) {
						/* calculate current estimated position in global frame */
						est_alt = local_pos.ref_alt - local_pos.z;
						map_projection_reproject(&ref, local_pos.x, local_pos.y, &est_lat, &est_lon);
					}

					/* update reference */
					map_projection_init(&ref, home.lat, home.lon);

					/* update baro offset */
					baro_offset += home.alt - local_pos.ref_alt;

					local_pos.ref_lat = home.lat;
					local_pos.ref_lon = home.lon;
					local_pos.ref_alt = home.alt;
					local_pos.ref_timestamp = home.timestamp;

					if (ref_inited) {
						/* reproject position estimate with new reference */
						map_projection_project(&ref, est_lat, est_lon, &x_est[0], &y_est[0]);
						z_est[0] = -(est_alt - local_pos.ref_alt);
					}

					ref_inited = true;
				}
			}

			/* vehicle GPS position */
			orb_check(vehicle_gps_position_sub, &updated);

			if (updated) {
				orb_copy(ORB_ID(vehicle_gps_position), vehicle_gps_position_sub, &gps);

				bool reset_est = false;

				/* hysteresis for GPS quality */
				if (gps_valid) {
					if (gps.eph_m > max_eph_epv * 1.5f || gps.epv_m > max_eph_epv * 1.5f || gps.fix_type < 3) {
						gps_valid = false;
						mavlink_log_info(mavlink_fd, "[inav] GPS signal lost");
					}

				} else {
					if (gps.eph_m < max_eph_epv && gps.epv_m < max_eph_epv && gps.fix_type >= 3) {
						gps_valid = true;
						reset_est = true;
						mavlink_log_info(mavlink_fd, "[inav] GPS signal found");
					}
				}

				if (gps_valid) {
					double lat = gps.lat * 1e-7;
					double lon = gps.lon * 1e-7;
					float alt = gps.alt * 1e-3;

					/* initialize reference position if needed */
					if (!ref_inited) {
<<<<<<< HEAD
						bool do_init = true;
						/* if init altitude defined, check if we close enough to it */
						if (params.alt0_err > 0.0f) {
							if (fabsf(alt - params.alt0) < params.alt0_err) {
								alt = params.alt0;

							} else {
								do_init = false;
							}
						}

						if (do_init) {
							if (ref_init_start == 0) {
								ref_init_start = t;

							} else if (t > ref_init_start + ref_init_delay) {
								ref_inited = true;
								/* update baro offset */
								baro_offset -= z_est[0];

								/* set position estimate to (0, 0, 0), use GPS velocity for XY */
								x_est[0] = 0.0f;
								x_est[1] = gps.vel_n_m_s;
								y_est[0] = 0.0f;
								y_est[1] = gps.vel_e_m_s;
								z_est[0] = 0.0f;

								local_pos.ref_lat = lat;
								local_pos.ref_lon = lon;
								local_pos.ref_alt = alt;
								local_pos.ref_timestamp = t;

								/* initialize projection */
								map_projection_init(&ref, lat, lon);
								warnx("init ref: lat=%.7f, lon=%.7f, alt=%.2f", lat, lon, alt);
								mavlink_log_info(mavlink_fd, "[inav] init ref: lat=%.7f, lon=%.7f, alt=%.2f", lat, lon, alt);
							}
=======
						if (ref_init_start == 0) {
							ref_init_start = t;

						} else if (t > ref_init_start + ref_init_delay) {
							ref_inited = true;

							/* set position estimate to (0, 0, 0), use GPS velocity for XY */
							x_est[0] = 0.0f;
							x_est[1] = gps.vel_n_m_s;
							x_est[2] = accel_NED[0];
							y_est[0] = 0.0f;
							y_est[1] = gps.vel_e_m_s;
							y_est[2] = accel_NED[1];

							local_pos.ref_lat = lat;
							local_pos.ref_lon = lon;
							local_pos.ref_alt = alt + z_est[0];
							local_pos.ref_timestamp = t;

							/* initialize projection */
							map_projection_init(&ref, lat, lon);
							warnx("init ref: lat=%.7f, lon=%.7f, alt=%.2f", lat, lon, alt);
							mavlink_log_info(mavlink_fd, "[inav] init ref: %.7f, %.7f, %.2f", lat, lon, alt);
>>>>>>> 16ca6c16
						}
					}

					if (ref_inited) {
						/* project GPS lat lon to plane */
						float gps_proj[2];
						map_projection_project(&ref, lat, lon, &(gps_proj[0]), &(gps_proj[1]));

						/* reset position estimate when GPS becomes good */
						if (reset_est) {
							x_est[0] = gps_proj[0];
							x_est[1] = gps.vel_n_m_s;
							y_est[0] = gps_proj[1];
							y_est[1] = gps.vel_e_m_s;
						}

						/* calculate correction for position */
						corr_gps[0][0] = gps_proj[0] - x_est[0];
						corr_gps[1][0] = gps_proj[1] - y_est[0];
						corr_gps[2][0] = local_pos.ref_alt - alt - z_est[0];

						/* calculate correction for velocity */
						if (gps.vel_ned_valid) {
							corr_gps[0][1] = gps.vel_n_m_s - x_est[1];
							corr_gps[1][1] = gps.vel_e_m_s - y_est[1];
							corr_gps[2][1] = gps.vel_d_m_s - z_est[1];

						} else {
							corr_gps[0][1] = 0.0f;
							corr_gps[1][1] = 0.0f;
							corr_gps[2][1] = 0.0f;
						}

						eph = fminf(eph, gps.eph_m);
						epv = fminf(epv, gps.epv_m);

						w_gps_xy = min_eph_epv / fmaxf(min_eph_epv, gps.eph_m);
						w_gps_z = min_eph_epv / fmaxf(min_eph_epv, gps.epv_m);
					}

				} else {
					/* no GPS lock */
					memset(corr_gps, 0, sizeof(corr_gps));
					ref_init_start = 0;
				}

				gps_updates++;
			}
		}

		/* check for timeout on FLOW topic */
		if ((flow_valid || sonar_valid) && t > flow.timestamp + flow_topic_timeout) {
			flow_valid = false;
			sonar_valid = false;
			warnx("FLOW timeout");
			mavlink_log_info(mavlink_fd, "[inav] FLOW timeout");
		}

		/* check for timeout on GPS topic */
		if (gps_valid && t > gps.timestamp_position + gps_topic_timeout) {
			gps_valid = false;
			warnx("GPS timeout");
			mavlink_log_info(mavlink_fd, "[inav] GPS timeout");
		}

		/* check for sonar measurement timeout */
		if (sonar_valid && t > sonar_time + sonar_timeout) {
			corr_sonar = 0.0f;
			sonar_valid = false;
		}

		float dt = t_prev > 0 ? (t - t_prev) / 1000000.0f : 0.0f;
		dt = fmaxf(fminf(0.02, dt), 0.002);		// constrain dt from 2 to 20 ms
		t_prev = t;

		/* increase EPH/EPV on each step */
		eph *= 1.0 + dt;
		epv += 0.005 * dt;	// add 1m to EPV each 200s (baro drift)

		/* use GPS if it's valid and reference position initialized */
		bool use_gps_xy = ref_inited && gps_valid && params.w_xy_gps_p > MIN_VALID_W;
		bool use_gps_z = ref_inited && gps_valid && params.w_z_gps_p > MIN_VALID_W;
		/* use flow if it's valid and (accurate or no GPS available) */
		bool use_flow = flow_valid && (flow_accurate || !use_gps_xy);

		/* try to estimate position during some time after position sources lost */
		if (use_gps_xy || use_flow) {
			xy_src_time = t;
		}

		bool can_estimate_xy = eph < max_eph_epv * 1.5;

		bool dist_bottom_valid = (t < sonar_valid_time + sonar_valid_timeout);

		if (dist_bottom_valid) {
			/* surface distance prediction */
			surface_offset += surface_offset_rate * dt;

			/* surface distance correction */
			if (sonar_valid) {
				surface_offset_rate -= corr_sonar * 0.5f * params.w_z_sonar * params.w_z_sonar * dt;
				surface_offset -= corr_sonar * params.w_z_sonar * dt;
			}
		}

		float w_xy_gps_p = params.w_xy_gps_p * w_gps_xy;
		float w_xy_gps_v = params.w_xy_gps_v * w_gps_xy;
		float w_z_gps_p = params.w_z_gps_p * w_gps_z;

		/* reduce GPS weight if optical flow is good */
		if (use_flow && flow_accurate) {
			w_xy_gps_p *= params.w_gps_flow;
			w_xy_gps_v *= params.w_gps_flow;
		}

		/* baro offset correction */
		if (use_gps_z) {
			float offs_corr = corr_gps[2][0] * w_z_gps_p * dt;
			baro_offset += offs_corr;
			corr_baro += offs_corr;
		}

		/* accelerometer bias correction */
		float accel_bias_corr[3] = { 0.0f, 0.0f, 0.0f };

		if (use_gps_xy) {
			accel_bias_corr[0] -= corr_gps[0][0] * w_xy_gps_p * w_xy_gps_p;
			accel_bias_corr[0] -= corr_gps[0][1] * w_xy_gps_v;
			accel_bias_corr[1] -= corr_gps[1][0] * w_xy_gps_p * w_xy_gps_p;
			accel_bias_corr[1] -= corr_gps[1][1] * w_xy_gps_v;
		}

		if (use_gps_z) {
			accel_bias_corr[2] -= corr_gps[2][0] * w_z_gps_p * w_z_gps_p;
		}

		if (use_flow) {
			accel_bias_corr[0] -= corr_flow[0] * params.w_xy_flow;
			accel_bias_corr[1] -= corr_flow[1] * params.w_xy_flow;
		}

		accel_bias_corr[2] -= corr_baro * params.w_z_baro * params.w_z_baro;

		/* transform error vector from NED frame to body frame */
		for (int i = 0; i < 3; i++) {
			float c = 0.0f;

			for (int j = 0; j < 3; j++) {
				c += att.R[j][i] * accel_bias_corr[j];
			}

			if (isfinite(c)) {
				acc_bias[i] += c * params.w_acc_bias * dt;
			}
		}

		/* inertial filter prediction for altitude */
		inertial_filter_predict(dt, z_est, acc[2]);

		if (!(isfinite(z_est[0]) && isfinite(z_est[1]))) {
			write_debug_log("BAD ESTIMATE AFTER Z PREDICTION", dt, x_est, y_est, z_est, x_est_prev, y_est_prev, z_est_prev, acc, corr_gps, w_xy_gps_p, w_xy_gps_v);
			memcpy(z_est, z_est_prev, sizeof(z_est));
		}

		/* inertial filter correction for altitude */
		inertial_filter_correct(corr_baro, dt, z_est, 0, params.w_z_baro);
		inertial_filter_correct(corr_gps[2][0], dt, z_est, 0, w_z_gps_p);

		if (!(isfinite(z_est[0]) && isfinite(z_est[1]))) {
			write_debug_log("BAD ESTIMATE AFTER Z CORRECTION", dt, x_est, y_est, z_est, x_est_prev, y_est_prev, z_est_prev, acc, corr_gps, w_xy_gps_p, w_xy_gps_v);
			memcpy(z_est, z_est_prev, sizeof(z_est));
			memset(corr_gps, 0, sizeof(corr_gps));
			corr_baro = 0;

		} else {
			memcpy(z_est_prev, z_est, sizeof(z_est));
		}

		if (can_estimate_xy) {
			/* inertial filter prediction for position */
			inertial_filter_predict(dt, x_est, acc[0]);
			inertial_filter_predict(dt, y_est, acc[1]);

			if (!(isfinite(x_est[0]) && isfinite(x_est[1]) && isfinite(y_est[0]) && isfinite(y_est[1]))) {
				write_debug_log("BAD ESTIMATE AFTER PREDICTION", dt, x_est, y_est, z_est, x_est_prev, y_est_prev, z_est_prev, acc, corr_gps, w_xy_gps_p, w_xy_gps_v);
				memcpy(x_est, x_est_prev, sizeof(x_est));
				memcpy(y_est, y_est_prev, sizeof(y_est));
			}

			/* inertial filter correction for position */
			if (use_flow) {
				inertial_filter_correct(corr_flow[0], dt, x_est, 1, params.w_xy_flow * w_flow);
				inertial_filter_correct(corr_flow[1], dt, y_est, 1, params.w_xy_flow * w_flow);
			}

			if (use_gps_xy) {
				inertial_filter_correct(corr_gps[0][0], dt, x_est, 0, w_xy_gps_p);
				inertial_filter_correct(corr_gps[1][0], dt, y_est, 0, w_xy_gps_p);

				if (gps.vel_ned_valid && t < gps.timestamp_velocity + gps_topic_timeout) {
					inertial_filter_correct(corr_gps[0][1], dt, x_est, 1, w_xy_gps_v);
					inertial_filter_correct(corr_gps[1][1], dt, y_est, 1, w_xy_gps_v);
				}
			}

			if (!(isfinite(x_est[0]) && isfinite(x_est[1]) && isfinite(y_est[0]) && isfinite(y_est[1]))) {
				write_debug_log("BAD ESTIMATE AFTER CORRECTION", dt, x_est, y_est, z_est, x_est_prev, y_est_prev, z_est_prev, acc, corr_gps, w_xy_gps_p, w_xy_gps_v);
				memcpy(x_est, x_est_prev, sizeof(x_est));
				memcpy(y_est, y_est_prev, sizeof(y_est));
				memset(corr_gps, 0, sizeof(corr_gps));
				memset(corr_flow, 0, sizeof(corr_flow));

			} else {
				memcpy(x_est_prev, x_est, sizeof(x_est));
				memcpy(y_est_prev, y_est, sizeof(y_est));
			}
		}

		/* detect land */
		alt_avg += (- z_est[0] - alt_avg) * dt / params.land_t;
		float alt_disp2 = - z_est[0] - alt_avg;
		alt_disp2 = alt_disp2 * alt_disp2;
		float land_disp2 = params.land_disp * params.land_disp;
		/* get actual thrust output */
		float thrust = armed.armed ? actuator.control[3] : 0.0f;

		if (landed) {
			if (alt_disp2 > land_disp2 || thrust > params.land_thr) {
				landed = false;
				landed_time = 0;
			}

		} else {
			if (alt_disp2 < land_disp2 && thrust < params.land_thr) {
				if (landed_time == 0) {
					landed_time = t;    // land detected first time

				} else {
					if (t > landed_time + params.land_t * 1000000.0f) {
						landed = true;
						landed_time = 0;
					}
				}

			} else {
				landed_time = 0;
			}
		}

		if (verbose_mode) {
			/* print updates rate */
			if (t > updates_counter_start + updates_counter_len) {
				float updates_dt = (t - updates_counter_start) * 0.000001f;
				warnx(
					"updates rate: accelerometer = %.1f/s, baro = %.1f/s, gps = %.1f/s, attitude = %.1f/s, flow = %.1f/s",
					accel_updates / updates_dt,
					baro_updates / updates_dt,
					gps_updates / updates_dt,
					attitude_updates / updates_dt,
					flow_updates / updates_dt);
				updates_counter_start = t;
				accel_updates = 0;
				baro_updates = 0;
				gps_updates = 0;
				attitude_updates = 0;
				flow_updates = 0;
			}
		}

		if (t > pub_last + pub_interval) {
			pub_last = t;
			/* publish local position */
			local_pos.xy_valid = can_estimate_xy;
			local_pos.v_xy_valid = can_estimate_xy;
			local_pos.xy_global = local_pos.xy_valid && use_gps_xy;
			local_pos.z_global = local_pos.z_valid && use_gps_z;
			local_pos.x = x_est[0];
			local_pos.vx = x_est[1];
			local_pos.y = y_est[0];
			local_pos.vy = y_est[1];
			local_pos.z = z_est[0];
			local_pos.vz = z_est[1];
			local_pos.landed = landed;
			local_pos.yaw = att.yaw;
			local_pos.dist_bottom_valid = dist_bottom_valid;
			local_pos.eph = eph;
			local_pos.epv = epv;

			if (local_pos.dist_bottom_valid) {
				local_pos.dist_bottom = -z_est[0] - surface_offset;
				local_pos.dist_bottom_rate = -z_est[1] - surface_offset_rate;
			}

			if (gps_valid) {
				local_pos.time_gps_usec = gps.time_gps_usec + t - gps.timestamp_time;
			}

			local_pos.timestamp = t;

			orb_publish(ORB_ID(vehicle_local_position), vehicle_local_position_pub, &local_pos);

			if (local_pos.xy_global && local_pos.z_global) {
				/* publish global position */
				global_pos.timestamp = t;
				global_pos.time_gps_usec = gps.time_gps_usec;

				double est_lat, est_lon;
				map_projection_reproject(&ref, local_pos.x, local_pos.y, &est_lat, &est_lon);

				global_pos.lat = est_lat;
				global_pos.lon = est_lon;
				global_pos.alt = local_pos.ref_alt - local_pos.z;

				global_pos.time_gps_usec = gps.time_gps_usec + t - gps.timestamp_time;

				global_pos.vel_n = local_pos.vx;
				global_pos.vel_e = local_pos.vy;
				global_pos.vel_d = local_pos.vz;

				global_pos.yaw = local_pos.yaw;

				global_pos.eph = eph;
				global_pos.epv = epv;

				if (vehicle_global_position_pub < 0) {
					vehicle_global_position_pub = orb_advertise(ORB_ID(vehicle_global_position), &global_pos);

				} else {
					orb_publish(ORB_ID(vehicle_global_position), vehicle_global_position_pub, &global_pos);
				}
			}
		}
	}

	warnx("stopped");
	mavlink_log_info(mavlink_fd, "[inav] stopped");
	thread_running = false;
	return 0;
}<|MERGE_RESOLUTION|>--- conflicted
+++ resolved
@@ -617,7 +617,6 @@
 
 					/* initialize reference position if needed */
 					if (!ref_inited) {
-<<<<<<< HEAD
 						bool do_init = true;
 						/* if init altitude defined, check if we close enough to it */
 						if (params.alt0_err > 0.0f) {
@@ -635,51 +634,22 @@
 
 							} else if (t > ref_init_start + ref_init_delay) {
 								ref_inited = true;
-								/* update baro offset */
-								baro_offset -= z_est[0];
-
 								/* set position estimate to (0, 0, 0), use GPS velocity for XY */
 								x_est[0] = 0.0f;
 								x_est[1] = gps.vel_n_m_s;
 								y_est[0] = 0.0f;
 								y_est[1] = gps.vel_e_m_s;
-								z_est[0] = 0.0f;
 
 								local_pos.ref_lat = lat;
 								local_pos.ref_lon = lon;
-								local_pos.ref_alt = alt;
+								local_pos.ref_alt = alt + z_est[0];
 								local_pos.ref_timestamp = t;
 
 								/* initialize projection */
 								map_projection_init(&ref, lat, lon);
 								warnx("init ref: lat=%.7f, lon=%.7f, alt=%.2f", lat, lon, alt);
-								mavlink_log_info(mavlink_fd, "[inav] init ref: lat=%.7f, lon=%.7f, alt=%.2f", lat, lon, alt);
+								mavlink_log_info(mavlink_fd, "[inav] init ref: %.7f, %.7f, %.2f", lat, lon, alt);
 							}
-=======
-						if (ref_init_start == 0) {
-							ref_init_start = t;
-
-						} else if (t > ref_init_start + ref_init_delay) {
-							ref_inited = true;
-
-							/* set position estimate to (0, 0, 0), use GPS velocity for XY */
-							x_est[0] = 0.0f;
-							x_est[1] = gps.vel_n_m_s;
-							x_est[2] = accel_NED[0];
-							y_est[0] = 0.0f;
-							y_est[1] = gps.vel_e_m_s;
-							y_est[2] = accel_NED[1];
-
-							local_pos.ref_lat = lat;
-							local_pos.ref_lon = lon;
-							local_pos.ref_alt = alt + z_est[0];
-							local_pos.ref_timestamp = t;
-
-							/* initialize projection */
-							map_projection_init(&ref, lat, lon);
-							warnx("init ref: lat=%.7f, lon=%.7f, alt=%.2f", lat, lon, alt);
-							mavlink_log_info(mavlink_fd, "[inav] init ref: %.7f, %.7f, %.2f", lat, lon, alt);
->>>>>>> 16ca6c16
 						}
 					}
 
