--- conflicted
+++ resolved
@@ -180,62 +180,6 @@
 			/* only run controller if attitude changed */
 			if (fds[0].revents & POLLIN) {
 
-<<<<<<< HEAD
-		/* get a local copy of system state */
-		bool updated;
-		orb_check(state_sub, &updated);
-		if (updated) {
-			orb_copy(ORB_ID(vehicle_status), state_sub, &state);
-		}
-		/* get a local copy of manual setpoint */
-		orb_copy(ORB_ID(manual_control_setpoint), manual_sub, &manual);
-		/* get a local copy of attitude */
-		orb_copy(ORB_ID(vehicle_attitude), att_sub, &att);
-		/* get a local copy of attitude setpoint */
-		orb_copy(ORB_ID(vehicle_attitude_setpoint), att_setpoint_sub, &att_sp);
-		/* get a local copy of rates setpoint */
-		orb_check(setpoint_sub, &updated);
-		if (updated) {
-			orb_copy(ORB_ID(offboard_control_setpoint), setpoint_sub, &offboard_sp);
-		}
-		/* get a local copy of the current sensor values */
-		orb_copy(ORB_ID(sensor_combined), sensor_sub, &raw);
-
-
-		/** STEP 1: Define which input is the dominating control input */
-		if (state.flag_control_offboard_enabled) {
-					/* offboard inputs */
-					if (offboard_sp.mode == OFFBOARD_CONTROL_MODE_DIRECT_RATES) {
-						rates_sp.roll = offboard_sp.p1;
-						rates_sp.pitch = offboard_sp.p2;
-						rates_sp.yaw = offboard_sp.p3;
-						if (state.offboard_control_signal_lost) {
-							/* give up in rate mode on signal loss */
-							rates_sp.thrust = 0.0f;
-						} else {
-							/* no signal loss, normal throttle */
-							rates_sp.thrust = offboard_sp.p4;
-						}
-//						printf("thrust_rate=%8.4f\n",offboard_sp.p4);
-						rates_sp.timestamp = hrt_absolute_time();
-						orb_publish(ORB_ID(vehicle_rates_setpoint), rates_sp_pub, &rates_sp);
-					} else if (offboard_sp.mode == OFFBOARD_CONTROL_MODE_DIRECT_ATTITUDE) {
-						att_sp.roll_body = offboard_sp.p1;
-						att_sp.pitch_body = offboard_sp.p2;
-						att_sp.yaw_body = offboard_sp.p3;
-
-						/* check if control signal is lost */
-						if (state.offboard_control_signal_lost) {
-							/* set failsafe thrust */
-							param_get(failsafe_throttle_handle, &failsafe_throttle);
-							att_sp.thrust = failsafe_throttle;
-						} else {
-							/* no signal loss, normal throttle */
-							att_sp.thrust = offboard_sp.p4;
-						}
-						
-//						printf("thrust_att=%8.4f\n",offboard_sp.p4);
-=======
 				perf_begin(mc_loop_perf);
 
 				/* get a local copy of system state */
@@ -284,8 +228,8 @@
 							/* decide wether we want rate or position input */
 						}
 				else if (state.flag_control_manual_enabled) {
+
 					/* manual inputs, from RC control or joystick */
-
 					if (state.flag_control_rates_enabled && !state.flag_control_attitude_enabled) {
 						rates_sp.roll = manual.roll;
 
@@ -304,18 +248,44 @@
 							att_sp.yaw_body = att.yaw;
 						}
 
-						att_sp.roll_body = manual.roll;
-						att_sp.pitch_body = manual.pitch;
-
-						/* only move setpoint if manual input is != 0 */
-						// XXX turn into param
-						if ((manual.yaw < -0.01f || 0.01f < manual.yaw) && manual.throttle > 0.3f) {
-							att_sp.yaw_body = att_sp.yaw_body + manual.yaw * 0.0025f;
-						} else if (manual.throttle <= 0.3f) {
-							att_sp.yaw_body = att.yaw;
+						static bool rc_loss_first_time = true;
+
+						/* if the RC signal is lost, try to stay level and go slowly back down to ground */
+						if(state.rc_signal_lost) {
+							/* the failsafe throttle is stored as a parameter, as it depends on the copter and the payload */
+							param_get(failsafe_throttle_handle, &failsafe_throttle);
+							att_sp.roll_body = 0.0f;
+							att_sp.pitch_body = 0.0f;
+							att_sp.thrust = failsafe_throttle;
+
+							/* keep current yaw, do not attempt to go to north orientation,
+							 * since if the pilot regains RC control, he will be lost regarding
+							 * the current orientation.
+							 */
+							if (rc_loss_first_time)
+								att_sp.yaw_body = att.yaw;
+
+							// XXX hard-limit it to prevent ballistic mishaps - this is just supposed to
+							// slow a crash down, not actually keep the system in-air.
+
+							rc_loss_first_time = false;
+
+						} else {
+							rc_loss_first_time = true;
+
+							att_sp.roll_body = manual.roll;
+							att_sp.pitch_body = manual.pitch;
+
+							/* only move setpoint if manual input is != 0 */
+							// XXX turn into param
+							if ((manual.yaw < -0.01f || 0.01f < manual.yaw) && manual.throttle > 0.3f) {
+								att_sp.yaw_body = att_sp.yaw_body + manual.yaw * 0.0025f;
+							} else if (manual.throttle <= 0.3f) {
+								att_sp.yaw_body = att.yaw;
+							}
+							att_sp.thrust = manual.throttle;
+							att_sp.timestamp = hrt_absolute_time();
 						}
-						att_sp.thrust = manual.throttle;
-						att_sp.timestamp = hrt_absolute_time();
 					}
 					/* STEP 2: publish the result to the vehicle actuators */
 					orb_publish(ORB_ID(vehicle_attitude_setpoint), att_sp_pub, &att_sp);
@@ -326,7 +296,6 @@
 						att_sp.pitch_body = 0.0f;
 						att_sp.yaw_body = 0.0f;
 						att_sp.thrust = 0.1f;
->>>>>>> 3016ae72
 						att_sp.timestamp = hrt_absolute_time();
 						/* STEP 2: publish the result to the vehicle actuators */
 						orb_publish(ORB_ID(vehicle_attitude_setpoint), att_sp_pub, &att_sp);
@@ -343,67 +312,7 @@
 				/* measure in what intervals the controller runs */
 				perf_count(mc_interval_perf);
 
-<<<<<<< HEAD
-				/* only move setpoint if manual input is != 0 */
-				// XXX turn into param
-				if ((manual.yaw < -0.01f || 0.01f < manual.yaw) && manual.throttle > 0.3f) {
-					att_sp.yaw_body = att_sp.yaw_body + manual.yaw * 0.0025f;
-				} else if (manual.throttle <= 0.3f) {
-					att_sp.yaw_body = att.yaw;
-				}
-				att_sp.thrust = manual.throttle;
-
-				// XXX disable this for now until its better checked
-
-				 static bool rc_loss_first_time = true;
-				 /* if the RC signal is lost, try to stay level and go slowly back down to ground */
-				 if(state.rc_signal_lost) {
-				 	/* the failsafe throttle is stored as a parameter, as it depends on the copter and the payload */
-				 	param_get(failsafe_throttle_handle, &failsafe_throttle);
-				 	att_sp.roll_body = 0.0f;
-				 	att_sp.pitch_body = 0.0f;
-					
-				 	/* keep current yaw, do not attempt to go to north orientation,
-				 	 * since if the pilot regains RC control, he will be lost regarding
-				 	 * the current orientation.
-					 */
-					 
-				 	if (rc_loss_first_time)
-				 		att_sp.yaw_body = att.yaw;
-				 	// XXX hard-limit it to prevent ballistic mishaps - this is just supposed to
-				 	// slow a crash down, not actually keep the system in-air.
-				 	att_sp.thrust = failsafe_throttle;
-				 	rc_loss_first_time = false;
-				 } else {
-				 	rc_loss_first_time = true;
-				 }
-
-				att_sp.timestamp = hrt_absolute_time();
-			}
-			/* STEP 2: publish the result to the vehicle actuators */
-			orb_publish(ORB_ID(vehicle_attitude_setpoint), att_sp_pub, &att_sp);
-
-			if (motor_test_mode) {
-				printf("testmode");
-				att_sp.roll_body = 0.0f;
-				att_sp.pitch_body = 0.0f;
-				att_sp.yaw_body = 0.0f;
-				att_sp.thrust = 0.1f;
-				att_sp.timestamp = hrt_absolute_time();
-				/* STEP 2: publish the result to the vehicle actuators */
-				orb_publish(ORB_ID(vehicle_attitude_setpoint), att_sp_pub, &att_sp);
-			}
-
-		}
-
-		/** STEP 3: Identify the controller setup to run and set up the inputs correctly */
-		if (state.flag_control_attitude_enabled) {
-		 	multirotor_control_attitude(&att_sp, &att, &rates_sp, NULL);
-		 	orb_publish(ORB_ID(vehicle_rates_setpoint), rates_sp_pub, &rates_sp);
-		}
-=======
 				float gyro[3];
->>>>>>> 3016ae72
 
 				/* get current rate setpoint */
 				bool rates_sp_valid = false;
