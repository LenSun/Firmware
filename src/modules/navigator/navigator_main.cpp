/****************************************************************************
 *
 *   Copyright (c) 2013, 2014 PX4 Development Team. All rights reserved.
 *
 * Redistribution and use in source and binary forms, with or without
 * modification, are permitted provided that the following conditions
 * are met:
 *
 * 1. Redistributions of source code must retain the above copyright
 *    notice, this list of conditions and the following disclaimer.
 * 2. Redistributions in binary form must reproduce the above copyright
 *    notice, this list of conditions and the following disclaimer in
 *    the documentation and/or other materials provided with the
 *    distribution.
 * 3. Neither the name PX4 nor the names of its contributors may be
 *    used to endorse or promote products derived from this software
 *    without specific prior written permission.
 *
 * THIS SOFTWARE IS PROVIDED BY THE COPYRIGHT HOLDERS AND CONTRIBUTORS
 * "AS IS" AND ANY EXPRESS OR IMPLIED WARRANTIES, INCLUDING, BUT NOT
 * LIMITED TO, THE IMPLIED WARRANTIES OF MERCHANTABILITY AND FITNESS
 * FOR A PARTICULAR PURPOSE ARE DISCLAIMED. IN NO EVENT SHALL THE
 * COPYRIGHT OWNER OR CONTRIBUTORS BE LIABLE FOR ANY DIRECT, INDIRECT,
 * INCIDENTAL, SPECIAL, EXEMPLARY, OR CONSEQUENTIAL DAMAGES (INCLUDING,
 * BUT NOT LIMITED TO, PROCUREMENT OF SUBSTITUTE GOODS OR SERVICES; LOSS
 * OF USE, DATA, OR PROFITS; OR BUSINESS INTERRUPTION) HOWEVER CAUSED
 * AND ON ANY THEORY OF LIABILITY, WHETHER IN CONTRACT, STRICT
 * LIABILITY, OR TORT (INCLUDING NEGLIGENCE OR OTHERWISE) ARISING IN
 * ANY WAY OUT OF THE USE OF THIS SOFTWARE, EVEN IF ADVISED OF THE
 * POSSIBILITY OF SUCH DAMAGE.
 *
 ****************************************************************************/
/**
 * @file navigator_main.cpp
 *
 * Handles mission items, geo fencing and failsafe navigation behavior.
 * Published the position setpoint triplet for the position controller.
 *
 * @author Lorenz Meier <lm@inf.ethz.ch>
 * @author Jean Cyr <jean.m.cyr@gmail.com>
 * @author Julian Oes <julian@oes.ch>
 * @author Anton Babushkin <anton.babushkin@me.com>
 * @author Thomas Gubler <thomasgubler@gmail.com>
 */

#include <nuttx/config.h>

#include <stdio.h>
#include <stdlib.h>
#include <string.h>
#include <unistd.h>
#include <fcntl.h>
#include <errno.h>
#include <math.h>
#include <poll.h>
#include <time.h>
#include <sys/ioctl.h>
#include <sys/types.h>
#include <sys/stat.h>

#include <drivers/device/device.h>
#include <drivers/drv_hrt.h>
#include <arch/board/board.h>

#include <uORB/uORB.h>
#include <uORB/topics/home_position.h>
#include <uORB/topics/vehicle_status.h>
#include <uORB/topics/mission.h>
#include <uORB/topics/fence.h>
#include <uORB/topics/navigation_capabilities.h>
#include <drivers/drv_baro.h>

#include <systemlib/err.h>
#include <systemlib/systemlib.h>
#include <geo/geo.h>
#include <dataman/dataman.h>
#include <mathlib/mathlib.h>
#include <mavlink/mavlink_log.h>

#include "navigator.h"

/**
 * navigator app start / stop handling function
 *
 * @ingroup apps
 */
extern "C" __EXPORT int navigator_main(int argc, char *argv[]);

#define GEOFENCE_CHECK_INTERVAL 200000

namespace navigator
{

Navigator	*g_navigator;
}

Navigator::Navigator() :
	SuperBlock(NULL, "NAV"),
	_task_should_exit(false),
	_navigator_task(-1),
	_mavlink_fd(-1),
	_global_pos_sub(-1),
	_gps_pos_sub(-1),
	_home_pos_sub(-1),
	_vstatus_sub(-1),
	_capabilities_sub(-1),
	_control_mode_sub(-1),
	_onboard_mission_sub(-1),
	_offboard_mission_sub(-1),
	_param_update_sub(-1),
	_vcommand_sub(-1),
	_target_pos_sub(-1),
	_target_trajectory_sub(-1),
	_pos_sp_triplet_pub(-1),
	_mission_result_pub(-1),
	_att_sp_pub(-1),
	_commander_request_pub(-1),
	_vstatus{},
	_control_mode{},
	_global_pos{},
	_gps_pos{},
	_sensor_combined{},
	_home_pos{},
	_mission_item{},
	_nav_caps{},
	_pos_sp_triplet{},
	_mission_result{},
	_att_sp{},
	_target_trajectory{},
	_mission_item_valid(false),
	_loop_perf(perf_alloc(PC_ELAPSED, "navigator")),
	_geofence{},
	_geofence_violation_warning_sent(false),
	_inside_fence(true),
	_navigation_mode(nullptr),
	_mission(this, "MIS"),
	_loiter(this, "LOI"),
	_rtl(this, "RTL"),
	_rcLoss(this, "RCL"),
	_dataLinkLoss(this, "DLL"),
	_engineFailure(this, "EF"),
	_gpsFailure(this, "GPSF"),
	_abs_follow(this, "FOL"),
	_path_follow(this, "PAT"),
	_can_loiter_at_sp(false),
	_pos_sp_triplet_updated(false),
	_commander_request_updated(false),
	_param_loiter_radius(this, "LOITER_RAD"),
	_param_acceptance_radius(this, "ACC_RAD"),
	_param_datalinkloss_obc(this, "DLL_OBC"),
	_param_rcloss_obc(this, "RCL_OBC")
{
	/* Create a list of our possible navigation types */
	_navigation_mode_array[0] = &_mission;
	_navigation_mode_array[1] = &_loiter;
	_navigation_mode_array[2] = &_rtl;
	_navigation_mode_array[3] = &_dataLinkLoss;
	_navigation_mode_array[4] = &_engineFailure;
	_navigation_mode_array[5] = &_gpsFailure;
	_navigation_mode_array[6] = &_rcLoss;
	_navigation_mode_array[7] = &_abs_follow;
	_navigation_mode_array[8] = &_path_follow;

	updateParams();
}

Navigator::~Navigator()
{
	if (_navigator_task != -1) {

		/* task wakes up every 100ms or so at the longest */
		_task_should_exit = true;

		/* wait for a second for the task to quit at our request */
		unsigned i = 0;

		do {
			/* wait 20ms */
			usleep(20000);

			/* if we have given up, kill it */
			if (++i > 50) {
				task_delete(_navigator_task);
				break;
			}
		} while (_navigator_task != -1);
	}

	navigator::g_navigator = nullptr;
}

void
Navigator::global_position_update()
{
	orb_copy(ORB_ID(vehicle_global_position), _global_pos_sub, &_global_pos);
}

void
Navigator::gps_position_update()
{
	orb_copy(ORB_ID(vehicle_gps_position), _gps_pos_sub, &_gps_pos);
}

void
Navigator::sensor_combined_update()
{
	orb_copy(ORB_ID(sensor_combined), _sensor_combined_sub, &_sensor_combined);
}

void
Navigator::home_position_update()
{
	orb_copy(ORB_ID(home_position), _home_pos_sub, &_home_pos);
}

void
Navigator::navigation_capabilities_update()
{
	orb_copy(ORB_ID(navigation_capabilities), _capabilities_sub, &_nav_caps);
}

void
Navigator::vehicle_status_update()
{
	if (orb_copy(ORB_ID(vehicle_status), _vstatus_sub, &_vstatus) != OK) {
		/* in case the commander is not be running */
		_vstatus.arming_state = ARMING_STATE_STANDBY;
	}
}

void
Navigator::vehicle_control_mode_update()
{
	if (orb_copy(ORB_ID(vehicle_control_mode), _control_mode_sub, &_control_mode) != OK) {
		/* in case the commander is not be running */
		_control_mode.flag_control_auto_enabled = false;
		_control_mode.flag_armed = false;
	}
}

void
Navigator::params_update()
{
	parameter_update_s param_update;
	orb_copy(ORB_ID(parameter_update), _param_update_sub, &param_update);
}

void
Navigator::target_position_update()
{
	orb_copy(ORB_ID(target_global_position), _target_pos_sub, &_target_pos);
}

void
Navigator::target_trajectory_update()
{
	orb_copy(ORB_ID(external_trajectory), _target_trajectory_sub, &_target_trajectory);
	warnx("Trajectory updated! Time: %lld", _target_trajectory.timestamp);
}

void
Navigator::task_main_trampoline(int argc, char *argv[])
{
	navigator::g_navigator->task_main();
}

void
Navigator::task_main()
{
	/* inform about start */
	warnx("Initializing..");

	_mavlink_fd = open(MAVLINK_LOG_DEVICE, 0);
	_geofence.setMavlinkFd(_mavlink_fd);

	/* Try to load the geofence:
	 * if /fs/microsd/etc/geofence.txt load from this file
	 * else clear geofence data in datamanager */
	struct stat buffer;

	if (stat(GEOFENCE_FILENAME, &buffer) == 0) {
		warnx("Try to load geofence.txt");
		_geofence.loadFromFile(GEOFENCE_FILENAME);

	} else {
		mavlink_log_critical(_mavlink_fd, "#audio: No geofence file");
		if (_geofence.clearDm() > 0)
			warnx("Geofence cleared");
		else
			warnx("Could not clear geofence");
	}

	/* do subscriptions */
	_global_pos_sub = orb_subscribe(ORB_ID(vehicle_global_position));
	_gps_pos_sub = orb_subscribe(ORB_ID(vehicle_gps_position));
	_sensor_combined_sub = orb_subscribe(ORB_ID(sensor_combined));
	_capabilities_sub = orb_subscribe(ORB_ID(navigation_capabilities));
	_vstatus_sub = orb_subscribe(ORB_ID(vehicle_status));
	_control_mode_sub = orb_subscribe(ORB_ID(vehicle_control_mode));
	_home_pos_sub = orb_subscribe(ORB_ID(home_position));
	_onboard_mission_sub = orb_subscribe(ORB_ID(onboard_mission));
	_offboard_mission_sub = orb_subscribe(ORB_ID(offboard_mission));
	_param_update_sub = orb_subscribe(ORB_ID(parameter_update));
	_vcommand_sub = orb_subscribe(ORB_ID(vehicle_command));
	_target_pos_sub = orb_subscribe(ORB_ID(target_global_position));
	_target_trajectory_sub = orb_subscribe(ORB_ID(external_trajectory));

	/* copy all topics first time */
	vehicle_status_update();
	vehicle_control_mode_update();
	global_position_update();
	gps_position_update();
	sensor_combined_update();
	home_position_update();
	navigation_capabilities_update();
	params_update();
	target_position_update();
	target_trajectory_update();

	/* Init the path_follow mode to allocate trajectory buffer */
	if (_path_follow.init()) {
		warnx("Successfully inited follow path mode");
	}
	else {
		// TODO! Consider exiting at this point or deny mode switch
		warnx("Failed to init follow path mode");
	}

	/* rate limit position updates to 50 Hz */
	orb_set_interval(_global_pos_sub, 20);

	hrt_abstime mavlink_open_time = 0;
	const hrt_abstime mavlink_open_interval = 500000;

	/* wakeup source(s) */
	struct pollfd fds[10];

	/* Setup of loop */
	fds[0].fd = _global_pos_sub;
	fds[0].events = POLLIN;
	fds[1].fd = _home_pos_sub;
	fds[1].events = POLLIN;
	fds[2].fd = _capabilities_sub;
	fds[2].events = POLLIN;
	fds[3].fd = _vstatus_sub;
	fds[3].events = POLLIN;
	fds[4].fd = _control_mode_sub;
	fds[4].events = POLLIN;
	fds[5].fd = _param_update_sub;
	fds[5].events = POLLIN;
	fds[6].fd = _sensor_combined_sub;
	fds[6].events = POLLIN;
	fds[7].fd = _gps_pos_sub;
	fds[7].events = POLLIN;
	fds[8].fd = _target_pos_sub;
	fds[8].events = POLLIN;
	fds[9].fd = _target_trajectory_sub;
	fds[9].events = POLLIN;

	while (!_task_should_exit) {

		/* wait for up to 100ms for data */
		int pret = poll(&fds[0], (sizeof(fds) / sizeof(fds[0])), 100);

		if (pret == 0) {
			/* timed out - periodic check for _task_should_exit, etc. */
			continue;

		} else if (pret < 0) {
			/* this is undesirable but not much we can do - might want to flag unhappy status */
			warn("poll error %d, %d", pret, errno);
			continue;
		}

		perf_begin(_loop_perf);

		if (_mavlink_fd < 0 && hrt_absolute_time() > mavlink_open_time) {
			/* try to reopen the mavlink log device with specified interval */
			mavlink_open_time = hrt_abstime() + mavlink_open_interval;
			_mavlink_fd = open(MAVLINK_LOG_DEVICE, 0);
		}

		/* target trajectory updated */
		if (fds[9].revents & POLLIN) {
			target_trajectory_update();
		}

		/* target position updated */
		if (fds[8].revents & POLLIN) {
			target_position_update();
		}

		static bool have_geofence_position_data = false;

		/* gps updated */
		if (fds[7].revents & POLLIN) {
			gps_position_update();
			if (_geofence.getSource() == Geofence::GF_SOURCE_GPS) {
				have_geofence_position_data = true;
			}
		}

		/* sensors combined updated */
		if (fds[6].revents & POLLIN) {
			sensor_combined_update();
		}

		bool parameters_updated = false;

		/* parameters updated */
		if (fds[5].revents & POLLIN) {
			params_update();
			updateParams();
			parameters_updated = true;
		}

		/* vehicle control mode updated */
		if (fds[4].revents & POLLIN) {
			vehicle_control_mode_update();
		}

		/* vehicle status updated */
		if (fds[3].revents & POLLIN) {
			vehicle_status_update();
		}

		/* navigation capabilities updated */
		if (fds[2].revents & POLLIN) {
			navigation_capabilities_update();
		}

		/* home position updated */
		if (fds[1].revents & POLLIN) {
			home_position_update();
		}

		/* global position updated */
		if (fds[0].revents & POLLIN) {
			global_position_update();
			if (_geofence.getSource() == Geofence::GF_SOURCE_GLOBALPOS) {
				have_geofence_position_data = true;
			}
		}

		/* Check geofence violation */
		static hrt_abstime last_geofence_check = 0;
		if (have_geofence_position_data && hrt_elapsed_time(&last_geofence_check) > GEOFENCE_CHECK_INTERVAL) {
			bool inside = _geofence.inside(_global_pos, _gps_pos, _sensor_combined.baro_alt_meter);
			last_geofence_check = hrt_absolute_time();
			have_geofence_position_data = false;
			if (!inside) {
				/* inform other apps via the mission result */
				_mission_result.geofence_violated = true;
				publish_mission_result();

				/* Issue a warning about the geofence violation once */
				if (!_geofence_violation_warning_sent) {
					mavlink_log_critical(_mavlink_fd, "#audio: Geofence violation");
					_geofence_violation_warning_sent = true;
				}
			} else {
				/* inform other apps via the mission result */
				_mission_result.geofence_violated = false;
				publish_mission_result();
				/* Reset the _geofence_violation_warning_sent field */
				_geofence_violation_warning_sent = false;
			}
		}

		/* Do stuff according to navigation state set by commander */
		switch (_vstatus.nav_state) {
			case NAVIGATION_STATE_MANUAL:
			case NAVIGATION_STATE_ACRO:
			case NAVIGATION_STATE_ALTCTL:
			case NAVIGATION_STATE_POSCTL:
			case NAVIGATION_STATE_LAND:
			case NAVIGATION_STATE_TERMINATION:
			case NAVIGATION_STATE_OFFBOARD:
			case NAVIGATION_STATE_FOLLOW:
				_navigation_mode = nullptr;
				_can_loiter_at_sp = false;
				break;
			case NAVIGATION_STATE_AUTO_MISSION:
				_navigation_mode = &_mission;
				break;
			case NAVIGATION_STATE_LOITER:
				_navigation_mode = &_loiter;
				break;
			case NAVIGATION_STATE_AUTO_RCRECOVER:
				if (_param_rcloss_obc.get() != 0) {
					_navigation_mode = &_rcLoss;
				} else {
					_navigation_mode = &_rtl;
				}
				break;
<<<<<<< HEAD
			case NAVIGATION_STATE_AUTO_RTL:
				_navigation_mode = &_rtl;
=======
			case NAVIGATION_STATE_RTL:
					_navigation_mode = &_rtl;
>>>>>>> 022c05d4
				break;
			case NAVIGATION_STATE_AUTO_RTGS:
				/* Use complex data link loss mode only when enabled via param
				* otherwise use rtl */
				if (_param_datalinkloss_obc.get() != 0) {
					_navigation_mode = &_dataLinkLoss;
				} else {
					_navigation_mode = &_rtl;
				}
				break;
			case NAVIGATION_STATE_AUTO_LANDENGFAIL:
				_navigation_mode = &_engineFailure;
				break;
<<<<<<< HEAD
			case NAVIGATION_STATE_AUTO_ABS_FOLLOW:
				_navigation_mode = &_abs_follow;
				break;

			case NAVIGATION_STATE_AUTO_PATH_FOLLOW:
				_navigation_mode = &_path_follow;
=======
			case NAVIGATION_STATE_ABS_FOLLOW:
				_navigation_mode = &_abs_follow; 
>>>>>>> 022c05d4
				break;
			case NAVIGATION_STATE_AUTO_LANDGPSFAIL:
				_navigation_mode = &_gpsFailure;
				break;
			default:
				_navigation_mode = nullptr;
				_can_loiter_at_sp = false;
				break;
		}

		/* iterate through navigation modes and set active/inactive for each */
		for(unsigned int i = 0; i < NAVIGATOR_MODE_ARRAY_SIZE; i++) {
			_navigation_mode_array[i]->run(_navigation_mode == _navigation_mode_array[i], parameters_updated);
		}

		/* if nothing is running, set position setpoint triplet invalid */
		if (_navigation_mode == nullptr) {
			// TODO publish empty sp only once
			_pos_sp_triplet.previous.valid = false;
			_pos_sp_triplet.current.valid = false;
			_pos_sp_triplet.next.valid = false;
			_pos_sp_triplet_updated = true;
		}

		if (_pos_sp_triplet_updated) {
			publish_position_setpoint_triplet();
			_pos_sp_triplet_updated = false;
		}

		if (_commander_request_updated) {
			publish_commander_request();
			_commander_request_updated = false;
		}

		perf_end(_loop_perf);
	}
	warnx("exiting.");

	_navigator_task = -1;
	_exit(0);
}

int
Navigator::start()
{
	ASSERT(_navigator_task == -1);

	/* start the task */
	_navigator_task = task_spawn_cmd("navigator",
					 SCHED_DEFAULT,
					 SCHED_PRIORITY_MAX - 5,
					 2000,
					 (main_t)&Navigator::task_main_trampoline,
					 nullptr);

	if (_navigator_task < 0) {
		warn("task start failed");
		return -errno;
	}

	return OK;
}

void
Navigator::status()
{
	/* TODO: add this again */
	// warnx("Global position is %svalid", _global_pos_valid ? "" : "in");

	// if (_global_pos.global_valid) {
	// 	warnx("Longitude %5.5f degrees, latitude %5.5f degrees", _global_pos.lon, _global_pos.lat);
	// 	warnx("Altitude %5.5f meters, altitude above home %5.5f meters",
	// 	      (double)_global_pos.alt, (double)(_global_pos.alt - _home_pos.alt));
	// 	warnx("Ground velocity in m/s, N %5.5f, E %5.5f, D %5.5f",
	// 	      (double)_global_pos.vel_n, (double)_global_pos.vel_e, (double)_global_pos.vel_d);
	// 	warnx("Compass heading in degrees %5.5f", (double)(_global_pos.yaw * M_RAD_TO_DEG_F));
	// }

	if (_geofence.valid()) {
		warnx("Geofence is valid");
		/* TODO: needed? */
//		warnx("Vertex longitude latitude");
//		for (unsigned i = 0; i < _fence.count; i++)
//		warnx("%6u %9.5f %8.5f", i, (double)_fence.vertices[i].lon, (double)_fence.vertices[i].lat);

	} else {
		warnx("Geofence not set (no /etc/geofence.txt on microsd) or not valid");
	}
}

void
Navigator::publish_position_setpoint_triplet()
{
	/* update navigation state */
	_pos_sp_triplet.nav_state = _vstatus.nav_state;

	/* lazily publish the position setpoint triplet only once available */
	if (_pos_sp_triplet_pub > 0) {
		orb_publish(ORB_ID(position_setpoint_triplet), _pos_sp_triplet_pub, &_pos_sp_triplet);

	} else {
		_pos_sp_triplet_pub = orb_advertise(ORB_ID(position_setpoint_triplet), &_pos_sp_triplet);
	}
}

void
Navigator::publish_commander_request()
{
	/* publish commander request only once available */
	if (_commander_request_pub > 0) {
		orb_publish(ORB_ID(commander_request), _commander_request_pub, &_commander_request);

	} else {
		_commander_request_pub = orb_advertise(ORB_ID(commander_request), &_commander_request);
	}
}

void Navigator::add_fence_point(int argc, char *argv[])
{
	_geofence.addPoint(argc, argv);
}

void Navigator::load_fence_from_file(const char *filename)
{
	_geofence.loadFromFile(filename);
}

static void usage()
{
	errx(1, "usage: navigator {start|stop|status|fence|fencefile}");
}

int navigator_main(int argc, char *argv[])
{
	if (argc < 2) {
		usage();
	}

	if (!strcmp(argv[1], "start")) {

		if (navigator::g_navigator != nullptr) {
			errx(1, "already running");
		}

		navigator::g_navigator = new Navigator;

		if (navigator::g_navigator == nullptr) {
			errx(1, "alloc failed");
		}

		if (OK != navigator::g_navigator->start()) {
			delete navigator::g_navigator;
			navigator::g_navigator = nullptr;
			err(1, "start failed");
		}

		return 0;
	}

	if (navigator::g_navigator == nullptr)
		errx(1, "not running");

	if (!strcmp(argv[1], "stop")) {
		delete navigator::g_navigator;
		navigator::g_navigator = nullptr;

	} else if (!strcmp(argv[1], "status")) {
		navigator::g_navigator->status();

	} else if (!strcmp(argv[1], "fence")) {
		navigator::g_navigator->add_fence_point(argc - 2, argv + 2);

	} else if (!strcmp(argv[1], "fencefile")) {
		navigator::g_navigator->load_fence_from_file(GEOFENCE_FILENAME);

	} else {
		usage();
	}

	return 0;
}

void
Navigator::publish_mission_result()
{
	/* lazily publish the mission result only once available */
	if (_mission_result_pub > 0) {
		/* publish mission result */
		orb_publish(ORB_ID(mission_result), _mission_result_pub, &_mission_result);

	} else {
		/* advertise and publish */
		_mission_result_pub = orb_advertise(ORB_ID(mission_result), &_mission_result);
	}
	/* reset reached bool */
	_mission_result.reached = false;
	_mission_result.finished = false;
}

void
Navigator::publish_att_sp()
{
	/* lazily publish the attitude sp only once available */
	if (_att_sp_pub > 0) {
		/* publish att sp*/
		orb_publish(ORB_ID(vehicle_attitude_setpoint), _att_sp_pub, &_att_sp);

	} else {
		/* advertise and publish */
		_att_sp_pub = orb_advertise(ORB_ID(vehicle_attitude_setpoint), &_att_sp);
	}
}<|MERGE_RESOLUTION|>--- conflicted
+++ resolved
@@ -493,13 +493,8 @@
 					_navigation_mode = &_rtl;
 				}
 				break;
-<<<<<<< HEAD
-			case NAVIGATION_STATE_AUTO_RTL:
-				_navigation_mode = &_rtl;
-=======
 			case NAVIGATION_STATE_RTL:
 					_navigation_mode = &_rtl;
->>>>>>> 022c05d4
 				break;
 			case NAVIGATION_STATE_AUTO_RTGS:
 				/* Use complex data link loss mode only when enabled via param
@@ -513,17 +508,11 @@
 			case NAVIGATION_STATE_AUTO_LANDENGFAIL:
 				_navigation_mode = &_engineFailure;
 				break;
-<<<<<<< HEAD
-			case NAVIGATION_STATE_AUTO_ABS_FOLLOW:
+			case NAVIGATION_STATE_ABS_FOLLOW:
 				_navigation_mode = &_abs_follow;
-				break;
 
 			case NAVIGATION_STATE_AUTO_PATH_FOLLOW:
 				_navigation_mode = &_path_follow;
-=======
-			case NAVIGATION_STATE_ABS_FOLLOW:
-				_navigation_mode = &_abs_follow; 
->>>>>>> 022c05d4
 				break;
 			case NAVIGATION_STATE_AUTO_LANDGPSFAIL:
 				_navigation_mode = &_gpsFailure;
