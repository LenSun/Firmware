/****************************************************************************
 *
 *   Copyright (c) 2013, 2014 PX4 Development Team. All rights reserved.
 *
 * Redistribution and use in source and binary forms, with or without
 * modification, are permitted provided that the following conditions
 * are met:
 *
 * 1. Redistributions of source code must retain the above copyright
 *    notice, this list of conditions and the following disclaimer.
 * 2. Redistributions in binary form must reproduce the above copyright
 *    notice, this list of conditions and the following disclaimer in
 *    the documentation and/or other materials provided with the
 *    distribution.
 * 3. Neither the name PX4 nor the names of its contributors may be
 *    used to endorse or promote products derived from this software
 *    without specific prior written permission.
 *
 * THIS SOFTWARE IS PROVIDED BY THE COPYRIGHT HOLDERS AND CONTRIBUTORS
 * "AS IS" AND ANY EXPRESS OR IMPLIED WARRANTIES, INCLUDING, BUT NOT
 * LIMITED TO, THE IMPLIED WARRANTIES OF MERCHANTABILITY AND FITNESS
 * FOR A PARTICULAR PURPOSE ARE DISCLAIMED. IN NO EVENT SHALL THE
 * COPYRIGHT OWNER OR CONTRIBUTORS BE LIABLE FOR ANY DIRECT, INDIRECT,
 * INCIDENTAL, SPECIAL, EXEMPLARY, OR CONSEQUENTIAL DAMAGES (INCLUDING,
 * BUT NOT LIMITED TO, PROCUREMENT OF SUBSTITUTE GOODS OR SERVICES; LOSS
 * OF USE, DATA, OR PROFITS; OR BUSINESS INTERRUPTION) HOWEVER CAUSED
 * AND ON ANY THEORY OF LIABILITY, WHETHER IN CONTRACT, STRICT
 * LIABILITY, OR TORT (INCLUDING NEGLIGENCE OR OTHERWISE) ARISING IN
 * ANY WAY OUT OF THE USE OF THIS SOFTWARE, EVEN IF ADVISED OF THE
 * POSSIBILITY OF SUCH DAMAGE.
 *
 ****************************************************************************/
/**
 * @file navigator_main.cpp
 *
 * Handles mission items, geo fencing and failsafe navigation behavior.
 * Published the position setpoint triplet for the position controller.
 *
 * @author Lorenz Meier <lm@inf.ethz.ch>
 * @author Jean Cyr <jean.m.cyr@gmail.com>
 * @author Julian Oes <julian@oes.ch>
 * @author Anton Babushkin <anton.babushkin@me.com>
 * @author Thomas Gubler <thomasgubler@gmail.com>
 */

#include <nuttx/config.h>

#include <stdio.h>
#include <stdlib.h>
#include <string.h>
#include <unistd.h>
#include <fcntl.h>
#include <errno.h>
#include <math.h>
#include <poll.h>
#include <time.h>
#include <sys/ioctl.h>
#include <sys/types.h>
#include <sys/stat.h>

#include <drivers/device/device.h>
#include <drivers/drv_hrt.h>
#include <arch/board/board.h>

#include <uORB/uORB.h>
#include <uORB/topics/home_position.h>
#include <uORB/topics/vehicle_status.h>
#include <uORB/topics/mission.h>
#include <uORB/topics/fence.h>
#include <uORB/topics/navigation_capabilities.h>
#include <drivers/drv_baro.h>

#include <systemlib/err.h>
#include <systemlib/systemlib.h>
#include <geo/geo.h>
#include <dataman/dataman.h>
#include <mathlib/mathlib.h>
#include <mavlink/mavlink_log.h>

#include "navigator.h"

/**
 * navigator app start / stop handling function
 *
 * @ingroup apps
 */
extern "C" __EXPORT int navigator_main(int argc, char *argv[]);

#define GEOFENCE_CHECK_INTERVAL 200000

namespace navigator
{

Navigator	*g_navigator;
}

Navigator::Navigator() :
	SuperBlock(NULL, "NAV"),
	_task_should_exit(false),
	_navigator_task(-1),
	_mavlink_fd(-1),
	_global_pos_sub(-1),
	_gps_pos_sub(-1),
	_home_pos_sub(-1),
	_vstatus_sub(-1),
	_capabilities_sub(-1),
	_control_mode_sub(-1),
	_onboard_mission_sub(-1),
	_offboard_mission_sub(-1),
	_param_update_sub(-1),
	_vcommand_sub(-1),
	_target_pos_sub(-1),
	_target_trajectory_sub(-1),
	_pos_sp_triplet_pub(-1),
	_mission_result_pub(-1),
	_att_sp_pub(-1),
	_commander_request_pub(-1),
	_vstatus{},
	_control_mode{},
	_global_pos{},
	_gps_pos{},
	_sensor_combined{},
	_home_pos{},
	_mission_item{},
	_nav_caps{},
	_pos_sp_triplet{},
	_mission_result{},
	_att_sp{},
	_target_trajectory{},
	_mission_item_valid(false),
	_loop_perf(perf_alloc(PC_ELAPSED, "navigator")),
	_geofence{},
	_geofence_violation_warning_sent(false),
	_inside_fence(true),
	_navigation_mode(nullptr),
	_mission(this, "MIS"),
	_loiter(this, "LOI"),
	_rtl(this, "RTL"),
	_rcLoss(this, "RCL"),
	_dataLinkLoss(this, "DLL"),
	_engineFailure(this, "EF"),
	_gpsFailure(this, "GPSF"),
	_abs_follow(this, "FOL"),
<<<<<<< HEAD
	_path_follow(this, "PAT"),
=======
    _land(this, "LND"),
>>>>>>> 1931739b
	_can_loiter_at_sp(false),
	_pos_sp_triplet_updated(false),
	_commander_request_updated(false),
	_param_loiter_radius(this, "LOITER_RAD"),
	_param_acceptance_radius(this, "ACC_RAD"),
	_param_datalinkloss_obc(this, "DLL_OBC"),
	_param_rcloss_obc(this, "RCL_OBC")
{
	/* Create a list of our possible navigation types */
	_navigation_mode_array[0] = &_mission;
	_navigation_mode_array[1] = &_loiter;
	_navigation_mode_array[2] = &_rtl;
	_navigation_mode_array[3] = &_dataLinkLoss;
	_navigation_mode_array[4] = &_engineFailure;
	_navigation_mode_array[5] = &_gpsFailure;
	_navigation_mode_array[6] = &_rcLoss;
	_navigation_mode_array[7] = &_abs_follow;
<<<<<<< HEAD
	_navigation_mode_array[8] = &_path_follow;
=======
	_navigation_mode_array[8] = &_land;
>>>>>>> 1931739b

	updateParams();
}

Navigator::~Navigator()
{
	if (_navigator_task != -1) {

		/* task wakes up every 100ms or so at the longest */
		_task_should_exit = true;

		/* wait for a second for the task to quit at our request */
		unsigned i = 0;

		do {
			/* wait 20ms */
			usleep(20000);

			/* if we have given up, kill it */
			if (++i > 50) {
				task_delete(_navigator_task);
				break;
			}
		} while (_navigator_task != -1);
	}

	navigator::g_navigator = nullptr;
}

void
Navigator::global_position_update()
{
	orb_copy(ORB_ID(vehicle_global_position), _global_pos_sub, &_global_pos);
}

void
Navigator::gps_position_update()
{
	orb_copy(ORB_ID(vehicle_gps_position), _gps_pos_sub, &_gps_pos);
}

void
Navigator::sensor_combined_update()
{
	orb_copy(ORB_ID(sensor_combined), _sensor_combined_sub, &_sensor_combined);
}

void
Navigator::home_position_update()
{
	orb_copy(ORB_ID(home_position), _home_pos_sub, &_home_pos);
}

void
Navigator::navigation_capabilities_update()
{
	orb_copy(ORB_ID(navigation_capabilities), _capabilities_sub, &_nav_caps);
}

void
Navigator::vehicle_status_update()
{
	if (orb_copy(ORB_ID(vehicle_status), _vstatus_sub, &_vstatus) != OK) {
		/* in case the commander is not be running */
		_vstatus.arming_state = ARMING_STATE_STANDBY;
	}
}

void
Navigator::vehicle_control_mode_update()
{
	if (orb_copy(ORB_ID(vehicle_control_mode), _control_mode_sub, &_control_mode) != OK) {
		/* in case the commander is not be running */
		_control_mode.flag_control_auto_enabled = false;
		_control_mode.flag_armed = false;
	}
}

void
Navigator::params_update()
{
	parameter_update_s param_update;
	orb_copy(ORB_ID(parameter_update), _param_update_sub, &param_update);
}

void
Navigator::target_position_update()
{
	orb_copy(ORB_ID(target_global_position), _target_pos_sub, &_target_pos);
}

void
Navigator::target_trajectory_update()
{
	orb_copy(ORB_ID(external_trajectory), _target_trajectory_sub, &_target_trajectory);
}

void
Navigator::task_main_trampoline(int argc, char *argv[])
{
	navigator::g_navigator->task_main();
}

void
Navigator::task_main()
{
	/* inform about start */
	warnx("Initializing..");

	_mavlink_fd = open(MAVLINK_LOG_DEVICE, 0);
	_geofence.setMavlinkFd(_mavlink_fd);

	/* Try to load the geofence:
	 * if /fs/microsd/etc/geofence.txt load from this file
	 * else clear geofence data in datamanager */
	struct stat buffer;

	if (stat(GEOFENCE_FILENAME, &buffer) == 0) {
		warnx("Try to load geofence.txt");
		_geofence.loadFromFile(GEOFENCE_FILENAME);

	} else {
		mavlink_log_critical(_mavlink_fd, "#audio: No geofence file");
		if (_geofence.clearDm() > 0)
			warnx("Geofence cleared");
		else
			warnx("Could not clear geofence");
	}

	/* do subscriptions */
	_global_pos_sub = orb_subscribe(ORB_ID(vehicle_global_position));
	_gps_pos_sub = orb_subscribe(ORB_ID(vehicle_gps_position));
	_sensor_combined_sub = orb_subscribe(ORB_ID(sensor_combined));
	_capabilities_sub = orb_subscribe(ORB_ID(navigation_capabilities));
	_vstatus_sub = orb_subscribe(ORB_ID(vehicle_status));
	_control_mode_sub = orb_subscribe(ORB_ID(vehicle_control_mode));
	_home_pos_sub = orb_subscribe(ORB_ID(home_position));
	_onboard_mission_sub = orb_subscribe(ORB_ID(onboard_mission));
	_offboard_mission_sub = orb_subscribe(ORB_ID(offboard_mission));
	_param_update_sub = orb_subscribe(ORB_ID(parameter_update));
	_vcommand_sub = orb_subscribe(ORB_ID(vehicle_command));
	_target_pos_sub = orb_subscribe(ORB_ID(target_global_position));
	_target_trajectory_sub = orb_subscribe(ORB_ID(external_trajectory));

	/* copy all topics first time */
	vehicle_status_update();
	vehicle_control_mode_update();
	global_position_update();
	gps_position_update();
	sensor_combined_update();
	home_position_update();
	navigation_capabilities_update();
	params_update();
	target_position_update();
	target_trajectory_update();

	/* Init the path_follow mode to allocate trajectory buffer */
	if (_path_follow.init()) {
		warnx("Successfully inited follow path mode");
	}
	else {
		// TODO! Consider exiting at this point or deny mode switch
		warnx("Failed to init follow path mode");
	}

	/* rate limit position updates to 50 Hz */
	orb_set_interval(_global_pos_sub, 20);

	hrt_abstime mavlink_open_time = 0;
	const hrt_abstime mavlink_open_interval = 500000;

	/* wakeup source(s) */
	struct pollfd fds[10];

	/* Setup of loop */
	fds[0].fd = _global_pos_sub;
	fds[0].events = POLLIN;
	fds[1].fd = _home_pos_sub;
	fds[1].events = POLLIN;
	fds[2].fd = _capabilities_sub;
	fds[2].events = POLLIN;
	fds[3].fd = _vstatus_sub;
	fds[3].events = POLLIN;
	fds[4].fd = _control_mode_sub;
	fds[4].events = POLLIN;
	fds[5].fd = _param_update_sub;
	fds[5].events = POLLIN;
	fds[6].fd = _sensor_combined_sub;
	fds[6].events = POLLIN;
	fds[7].fd = _gps_pos_sub;
	fds[7].events = POLLIN;
	fds[8].fd = _target_pos_sub;
	fds[8].events = POLLIN;
	fds[9].fd = _target_trajectory_sub;
	fds[9].events = POLLIN;

	int _poll_cnt = sizeof(fds)/sizeof(fds[0]);
	for (int i = 0; i < _poll_cnt; ++i) {
		orb_set_interval(fds[i].fd, 20);
	}

	while (!_task_should_exit) {

		/* wait for up to 100ms for data */
		int pret = poll(&fds[0], (sizeof(fds) / sizeof(fds[0])), 100);

		if (pret == 0) {
			/* timed out - periodic check for _task_should_exit, etc. */
			continue;

		} else if (pret < 0) {
			/* this is undesirable but not much we can do - might want to flag unhappy status */
			warn("poll error %d, %d", pret, errno);
			continue;
		}

		perf_begin(_loop_perf);

		if (_mavlink_fd < 0 && hrt_absolute_time() > mavlink_open_time) {
			/* try to reopen the mavlink log device with specified interval */
			mavlink_open_time = hrt_abstime() + mavlink_open_interval;
			_mavlink_fd = open(MAVLINK_LOG_DEVICE, 0);
		}

		/* target trajectory updated */
		if (fds[9].revents & POLLIN) {
			target_trajectory_update();
		}

		/* target position updated */
		if (fds[8].revents & POLLIN) {
			target_position_update();
		}

		static bool have_geofence_position_data = false;

		/* gps updated */
		if (fds[7].revents & POLLIN) {
			gps_position_update();
			if (_geofence.getSource() == Geofence::GF_SOURCE_GPS) {
				have_geofence_position_data = true;
			}
		}

		/* sensors combined updated */
		if (fds[6].revents & POLLIN) {
			sensor_combined_update();
		}

		bool parameters_updated = false;

		/* parameters updated */
		if (fds[5].revents & POLLIN) {
			params_update();
			updateParams();
			parameters_updated = true;
		}

		/* vehicle control mode updated */
		if (fds[4].revents & POLLIN) {
			vehicle_control_mode_update();
		}

		/* vehicle status updated */
		if (fds[3].revents & POLLIN) {
			vehicle_status_update();
		}

		/* navigation capabilities updated */
		if (fds[2].revents & POLLIN) {
			navigation_capabilities_update();
		}

		/* home position updated */
		if (fds[1].revents & POLLIN) {
			home_position_update();
		}

		/* global position updated */
		if (fds[0].revents & POLLIN) {
			global_position_update();
			if (_geofence.getSource() == Geofence::GF_SOURCE_GLOBALPOS) {
				have_geofence_position_data = true;
			}
		}

		/* Check geofence violation */
		static hrt_abstime last_geofence_check = 0;
		if (have_geofence_position_data && hrt_elapsed_time(&last_geofence_check) > GEOFENCE_CHECK_INTERVAL) {
			bool inside = _geofence.inside(_global_pos, _gps_pos, _sensor_combined.baro_alt_meter);
			last_geofence_check = hrt_absolute_time();
			have_geofence_position_data = false;
			if (!inside) {
				/* inform other apps via the mission result */
				_mission_result.geofence_violated = true;
				publish_mission_result();

				/* Issue a warning about the geofence violation once */
				if (!_geofence_violation_warning_sent) {
					mavlink_log_critical(_mavlink_fd, "#audio: Geofence violation");
					_geofence_violation_warning_sent = true;
				}
			} else {
				/* inform other apps via the mission result */
				_mission_result.geofence_violated = false;
				publish_mission_result();
				/* Reset the _geofence_violation_warning_sent field */
				_geofence_violation_warning_sent = false;
			}
		}

		/* Do stuff according to navigation state set by commander */
		switch (_vstatus.nav_state) {
			case NAVIGATION_STATE_MANUAL:
			case NAVIGATION_STATE_ACRO:
			case NAVIGATION_STATE_ALTCTL:
			case NAVIGATION_STATE_POSCTL:
			case NAVIGATION_STATE_TERMINATION:
			case NAVIGATION_STATE_OFFBOARD:
			case NAVIGATION_STATE_FOLLOW:
				_navigation_mode = nullptr;
				_can_loiter_at_sp = false;
				break;
			case NAVIGATION_STATE_LAND:
                _navigation_mode = &_land;
                break;
			case NAVIGATION_STATE_DESCEND:
			//TODO: [INE] create custom mode for safe descending without valid local position
                _navigation_mode = &_land;
                break;
			case NAVIGATION_STATE_AUTO_MISSION:
				_navigation_mode = &_mission;
				break;
			case NAVIGATION_STATE_LOITER:
				_navigation_mode = &_loiter;
				break;
			case NAVIGATION_STATE_AUTO_RCRECOVER:
				if (_param_rcloss_obc.get() != 0) {
					_navigation_mode = &_rcLoss;
				} else {
					_navigation_mode = &_rtl;
				}
				break;
			case NAVIGATION_STATE_RTL:
					_navigation_mode = &_rtl;
				break;
			case NAVIGATION_STATE_AUTO_RTGS:
				/* Use complex data link loss mode only when enabled via param
				* otherwise use rtl */
				if (_param_datalinkloss_obc.get() != 0) {
					_navigation_mode = &_dataLinkLoss;
				} else {
					_navigation_mode = &_rtl;
				}
				break;
			case NAVIGATION_STATE_AUTO_LANDENGFAIL:
				_navigation_mode = &_engineFailure;
				break;
			case NAVIGATION_STATE_ABS_FOLLOW:
				_navigation_mode = &_abs_follow;
				break;
			case NAVIGATION_STATE_AUTO_PATH_FOLLOW:
				_navigation_mode = &_path_follow;
				break;
			case NAVIGATION_STATE_AUTO_LANDGPSFAIL:
				_navigation_mode = &_gpsFailure;
				break;
			default:
				_navigation_mode = nullptr;
				_can_loiter_at_sp = false;
				break;
		}

		/* iterate through navigation modes and set active/inactive for each */
		for(unsigned int i = 0; i < NAVIGATOR_MODE_ARRAY_SIZE; i++) {
			_navigation_mode_array[i]->run(_navigation_mode == _navigation_mode_array[i], parameters_updated);
		}

		/* if nothing is running, set position setpoint triplet invalid */
		if (_navigation_mode == nullptr) {
			// TODO publish empty sp only once
			_pos_sp_triplet.previous.valid = false;
			_pos_sp_triplet.current.valid = false;
			_pos_sp_triplet.next.valid = false;
			_pos_sp_triplet_updated = true;
		}

		if (_pos_sp_triplet_updated) {
			publish_position_setpoint_triplet();
			_pos_sp_triplet_updated = false;
		}

		if (_commander_request_updated) {
			publish_commander_request();
			_commander_request_updated = false;
		}

		perf_end(_loop_perf);
	}
	warnx("exiting.");

	_navigator_task = -1;
	_exit(0);
}

int
Navigator::start()
{
	ASSERT(_navigator_task == -1);

	/* start the task */
	_navigator_task = task_spawn_cmd("navigator",
					 SCHED_DEFAULT,
					 SCHED_PRIORITY_MAX - 5,
					 2500,
					 (main_t)&Navigator::task_main_trampoline,
					 nullptr);

	if (_navigator_task < 0) {
		warn("task start failed");
		return -errno;
	}

	return OK;
}

void
Navigator::status()
{
	/* TODO: add this again */
	// warnx("Global position is %svalid", _global_pos_valid ? "" : "in");

	// if (_global_pos.global_valid) {
	// 	warnx("Longitude %5.5f degrees, latitude %5.5f degrees", _global_pos.lon, _global_pos.lat);
	// 	warnx("Altitude %5.5f meters, altitude above home %5.5f meters",
	// 	      (double)_global_pos.alt, (double)(_global_pos.alt - _home_pos.alt));
	// 	warnx("Ground velocity in m/s, N %5.5f, E %5.5f, D %5.5f",
	// 	      (double)_global_pos.vel_n, (double)_global_pos.vel_e, (double)_global_pos.vel_d);
	// 	warnx("Compass heading in degrees %5.5f", (double)(_global_pos.yaw * M_RAD_TO_DEG_F));
	// }

	if (_geofence.valid()) {
		warnx("Geofence is valid");
		/* TODO: needed? */
//		warnx("Vertex longitude latitude");
//		for (unsigned i = 0; i < _fence.count; i++)
//		warnx("%6u %9.5f %8.5f", i, (double)_fence.vertices[i].lon, (double)_fence.vertices[i].lat);

	} else {
		warnx("Geofence not set (no /etc/geofence.txt on microsd) or not valid");
	}
}

void
Navigator::publish_position_setpoint_triplet()
{
	/* update navigation state */
	_pos_sp_triplet.nav_state = _vstatus.nav_state;

	/* lazily publish the position setpoint triplet only once available */
	if (_pos_sp_triplet_pub > 0) {
		orb_publish(ORB_ID(position_setpoint_triplet), _pos_sp_triplet_pub, &_pos_sp_triplet);

	} else {
		_pos_sp_triplet_pub = orb_advertise(ORB_ID(position_setpoint_triplet), &_pos_sp_triplet);
	}
}

void
Navigator::publish_commander_request()
{
	/* publish commander request only once available */
	if (_commander_request_pub > 0) {
		orb_publish(ORB_ID(commander_request), _commander_request_pub, &_commander_request);

	} else {
		_commander_request_pub = orb_advertise(ORB_ID(commander_request), &_commander_request);
	}
}

void Navigator::add_fence_point(int argc, char *argv[])
{
	_geofence.addPoint(argc, argv);
}

void Navigator::load_fence_from_file(const char *filename)
{
	_geofence.loadFromFile(filename);
}

static void usage()
{
	errx(1, "usage: navigator {start|stop|status|fence|fencefile}");
}

int navigator_main(int argc, char *argv[])
{
	if (argc < 2) {
		usage();
	}

	if (!strcmp(argv[1], "start")) {

		if (navigator::g_navigator != nullptr) {
			errx(1, "already running");
		}

		navigator::g_navigator = new Navigator;

		if (navigator::g_navigator == nullptr) {
			errx(1, "alloc failed");
		}

		if (OK != navigator::g_navigator->start()) {
			delete navigator::g_navigator;
			navigator::g_navigator = nullptr;
			err(1, "start failed");
		}

		return 0;
	}

	if (navigator::g_navigator == nullptr)
		errx(1, "not running");

	if (!strcmp(argv[1], "stop")) {
		delete navigator::g_navigator;
		navigator::g_navigator = nullptr;

	} else if (!strcmp(argv[1], "status")) {
		navigator::g_navigator->status();

	} else if (!strcmp(argv[1], "fence")) {
		navigator::g_navigator->add_fence_point(argc - 2, argv + 2);

	} else if (!strcmp(argv[1], "fencefile")) {
		navigator::g_navigator->load_fence_from_file(GEOFENCE_FILENAME);

	} else {
		usage();
	}

	return 0;
}

void
Navigator::publish_mission_result()
{
	/* lazily publish the mission result only once available */
	if (_mission_result_pub > 0) {
		/* publish mission result */
		orb_publish(ORB_ID(mission_result), _mission_result_pub, &_mission_result);

	} else {
		/* advertise and publish */
		_mission_result_pub = orb_advertise(ORB_ID(mission_result), &_mission_result);
	}
	/* reset reached bool */
	_mission_result.reached = false;
	_mission_result.finished = false;
}

void
Navigator::publish_att_sp()
{
	/* lazily publish the attitude sp only once available */
	if (_att_sp_pub > 0) {
		/* publish att sp*/
		orb_publish(ORB_ID(vehicle_attitude_setpoint), _att_sp_pub, &_att_sp);

	} else {
		/* advertise and publish */
		_att_sp_pub = orb_advertise(ORB_ID(vehicle_attitude_setpoint), &_att_sp);
	}
}<|MERGE_RESOLUTION|>--- conflicted
+++ resolved
@@ -141,11 +141,8 @@
 	_engineFailure(this, "EF"),
 	_gpsFailure(this, "GPSF"),
 	_abs_follow(this, "FOL"),
-<<<<<<< HEAD
 	_path_follow(this, "PAT"),
-=======
     _land(this, "LND"),
->>>>>>> 1931739b
 	_can_loiter_at_sp(false),
 	_pos_sp_triplet_updated(false),
 	_commander_request_updated(false),
@@ -163,11 +160,8 @@
 	_navigation_mode_array[5] = &_gpsFailure;
 	_navigation_mode_array[6] = &_rcLoss;
 	_navigation_mode_array[7] = &_abs_follow;
-<<<<<<< HEAD
 	_navigation_mode_array[8] = &_path_follow;
-=======
-	_navigation_mode_array[8] = &_land;
->>>>>>> 1931739b
+	_navigation_mode_array[9] = &_land;
 
 	updateParams();
 }
